# yaml-language-server: $schema=../../../schemas/inst_schema.json

$schema: "inst_schema.json#"
kind: instruction
name: fadd.s
long_name: No synopsis available.
description: |
    No description available.
definedBy: F
assembly: fd, fs1, fs2, rm
encoding:
  match: 0000000------------------1010011
  variables:
  - name: fs2
    location: 24-20
  - name: fs1
    location: 19-15
  - name: rm
    location: 14-12
  - name: fd
    location: 11-7
access:
  s: always
  u: always
  vs: always
  vu: always
data_independent_timing: true
operation(): |
<<<<<<< HEAD
  RoundingMode mode = rm_to_mode(X[rm], $encoding);
  X[fd] = f32_add(X[fs1], X[fs2], mode);
=======



>>>>>>> f91ce904

sail(): |
  {
    let rs1_val_32b = F_or_X_S(rs1);
    let rs2_val_32b = F_or_X_S(rs2);
    match (select_instr_or_fcsr_rm (rm)) {
      None() => { handle_illegal(); RETIRE_FAIL },
      Some(rm') => {
        let rm_3b = encdec_rounding_mode(rm');
        let (fflags, rd_val_32b) : (bits(5), bits(32)) = match op {
          FADD_S  => riscv_f32Add (rm_3b, rs1_val_32b, rs2_val_32b),
          FSUB_S  => riscv_f32Sub (rm_3b, rs1_val_32b, rs2_val_32b),
          FMUL_S  => riscv_f32Mul (rm_3b, rs1_val_32b, rs2_val_32b),
          FDIV_S  => riscv_f32Div (rm_3b, rs1_val_32b, rs2_val_32b)
        };
        accrue_fflags(fflags);
        F_or_X_S(rd) = rd_val_32b;
        RETIRE_SUCCESS
      }
    }
  }<|MERGE_RESOLUTION|>--- conflicted
+++ resolved
@@ -26,14 +26,8 @@
   vu: always
 data_independent_timing: true
 operation(): |
-<<<<<<< HEAD
   RoundingMode mode = rm_to_mode(X[rm], $encoding);
   X[fd] = f32_add(X[fs1], X[fs2], mode);
-=======
-
-
-
->>>>>>> f91ce904
 
 sail(): |
   {
