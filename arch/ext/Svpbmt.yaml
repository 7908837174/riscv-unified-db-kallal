# yaml-language-server: $schema=../../schemas/ext_schema.json

$schema: "ext_schema.json#"
kind: extension
name: Svpbmt
long_name: Page-based memory types
description: |
  This extension mandates that the `satp` mode Bare must
  be supported.

  [NOTE]
  This extension was ratified as part of the RVA22 profile.
type: privileged
versions:
<<<<<<< HEAD
- version: "1.0.0"
  state: ratified
  ratification_date: unknown
  requires:
    name: Sv39
  param_constraints:
    SATP_MODE_BARE:
      schema:
        const: true
=======
  - version: "1.0.0"
    state: ratified
    ratification_date: null
    requires:
      name: Sv39
    param_constraints:
      SATP_MODE_BARE:
        schema:
          const: true
>>>>>>> f5be2b80
<|MERGE_RESOLUTION|>--- conflicted
+++ resolved
@@ -12,17 +12,6 @@
   This extension was ratified as part of the RVA22 profile.
 type: privileged
 versions:
-<<<<<<< HEAD
-- version: "1.0.0"
-  state: ratified
-  ratification_date: unknown
-  requires:
-    name: Sv39
-  param_constraints:
-    SATP_MODE_BARE:
-      schema:
-        const: true
-=======
   - version: "1.0.0"
     state: ratified
     ratification_date: null
@@ -31,5 +20,4 @@
     param_constraints:
       SATP_MODE_BARE:
         schema:
-          const: true
->>>>>>> f5be2b80
+          const: true