--- conflicted
+++ resolved
@@ -1,139 +1,5 @@
 # yaml-language-server: $schema=../../schemas/csr_schema.json
 
-<<<<<<< HEAD
-mie:
-  long_name: Machine Interrupt Enable
-  address: 0x304
-  priv_mode: M
-  length: MXLEN
-  definedBy: Sm
-  description: "$copy: mip.yaml#/mip/description"
-  fields:
-    SSIE:
-      location: 1
-      alias:
-        - sie.SSIE
-      description: |
-        Enables Supervisor Software Interrupts.
-
-        Alias of `sie.SSIE` when `mideleg.SSI` is set. Otherwise, `sie.SSIE` is read-only 0.
-      type: RW
-      definedBy: S
-      reset_value: 0
-    VSSIE:
-      location: 2
-      alias:
-        - hie.VSSIE
-        - vsie.SSIE
-        - sie.SSIE
-      description: |
-        Enables Virtual Supervisor Software Interrupts.
-
-        Alias of `hie.VSSIE`.
-
-        Alias of `vsie.SSIE` when `hideleg.VSSI` is set. Otherwise, `vseie.SSIE` is read-only 0.
-
-        Alias of `sie.SSIE` when `hideleg.VSSI` is set and the current mode is VS or VU
-        (Because `mie` is inaccessible in VS or VU mode, this alias can never be observed by software).
-      type: RW
-      definedBy: H
-      reset_value: 0
-    MSIE:
-      location: 3
-      description: Enables Machine Software Interrupts.
-      type: RW
-      reset_value: 0
-    STIE:
-      location: 5
-      alias: sip.STIE
-      description: |
-        Enables Supervisor Timer Interrupts.
-
-        Alias of `sip.STIE` when `mideleg.STI` is set. Otherwise, `sip.STIE` is read-only 0.
-      type: RW
-      definedBy: S
-      reset_value: 0
-    VSTIE:
-      location: 6
-      alias:
-        - hie.VSTIE
-        - vsie.STIE
-        - sie.STIE
-      description: |
-        Enables Virtual Supervisor Timer Interrupts.
-
-        Alias of `hie.VSTIE`.
-
-        Alias of `vsie.STIE` when `hideleg.VSTI` is set. Otherwise, `vseie.STIE` is read-only 0.
-
-        Alias of `sie.STIE` when `hideleg.VSTI` is set and the current mode is VS or VU
-        (Because `mie` is inaccessible in VS or VU mode, this alias can never be observed by software).
-      type: RW
-      definedBy: H
-      reset_value: 0
-    MTIE:
-      location: 7
-      description: Enables Machine Timer Interrupts.
-      type: RW
-      reset_value: 0
-    SEIE:
-      location: 9
-      alias: sip.SEIE
-      description: |
-        Enables Supervisor External Interrupts.
-
-        Alias of `sie.SEIE` when `mideleg.SEI` is set. Otherwise, `sie.SEIE` is read-only 0.
-      type: RW
-      definedBy: S
-      reset_value: 0
-    VSEIE:
-      location: 10
-      alias:
-        - hie.VSEIE
-        - vsie.SEIE
-        - sie.SEIE
-      description: |
-        Enables Virtual Supervisor External Interrupts.
-
-        Alias of `hie.VSEIE`.
-
-        Alias of `vsie.SEIE` when `hideleg.VSEI` is set. Otherwise, `vseie.SEIE` is read-only 0.
-
-        Alias of `sie.SEIE` when `hideleg.VSEI` is set and the current mode is VS or VU
-        (Because `mie` is inaccessible in VS or VU mode, this alias can never be observed by software).
-      type: RW
-      definedBy: H
-      reset_value: 0
-    MEIE:
-      location: 11
-      description: Enables Machine External Interrupts.
-      type: RW
-      reset_value: 0
-    SGEIE:
-      location: 12
-      alias: hie.SGEIE
-      description: |
-        Enables Supervisor Guest External Interrupts
-
-        Alias of `hie.SGEIE`.
-      type: RW
-      definedBy: H
-      reset_value: 0
-    LCOFIE:
-      location: 13
-      alias:
-        - sie.LCOFIE
-        - vsie.LCOFIE
-      description: |
-        Enables Local Counter Overflow Interrupts.
-
-        Alias of `sie.LCOFIE` when `mideleg.LCOFI` is set. Otherwise, `sie.LCOFIE` is an independent writeable bit when `mvien.LCOFI` is set or is read-only 0.
-
-        Alias of `vsip.LCOFIE` when `hideleg.LCOFI` is set. Otherwise, `vsip.LCOFIE` is read-only 0.
-      type: RW
-      definedBy: Sscofpmf
-      reset_value: 0
-=======
 $schema: "csr_schema.json#"
 kind: csr
 name: mie
@@ -141,147 +7,8 @@
 address: 0x304
 priv_mode: M
 length: MXLEN
-definedBy: I
-description: |
-  Per-type interrupt enables.
-
-  For a detailed description of interrupt handling, see <%= link_to(:section, 'sec:interrupts') %>.
-
-  The `mie` register is an
-  MXLEN-bit read/write register containing interrupt enable bits.
-  Interrupt cause number _i_ (as reported in CSR `mcause`) corresponds with
-  bit _i_ in
-  `mie`. Bits 15:0 are allocated to standard interrupt causes only, while
-  bits 16 and above are designated for platform use.
-
-  NOTE: Interrupts designated for platform use may be designated for custom use
-  at the platform's discretion.
-
-  An interrupt _i_ will trap to M-mode (causing the privilege mode to
-  change to M-mode) if all of the following are true:
-  
-    * either the current privilege mode is M and the MIE bit in the
-    `mstatus` register is set, or the current privilege mode has less
-    privilege than M-mode;
-    * bit _i_ is set in both `mip` and `mie`;
-    * if register `mideleg` exists, bit _i_ is not set in `mideleg`.
-
-  These conditions for an interrupt trap to occur must be evaluated in a
-  bounded amount of time from when an interrupt becomes, or ceases to be,
-  pending in `mip`, and must also be evaluated immediately following the
-  execution of an __x__RET instruction or an explicit write to a CSR on
-  which these interrupt trap conditions expressly depend (including `mip`,
-  `mie`, `mstatus`, and `mideleg`).
-
-  Interrupts to M-mode take priority over any interrupts to lower
-  privilege modes.
-
-  A bit in `mie` must be writable if the corresponding interrupt can ever
-  become pending. Bits of `mie` that are not writable must be read-only
-  zero.
-
-  [NOTE]
-  ====
-  The machine-level interrupt registers handle a few root interrupt
-  sources which are assigned a fixed service priority for simplicity,
-  while separate external interrupt controllers can implement a more
-  complex prioritization scheme over a much larger set of interrupts that
-  are then muxed into the machine-level interrupt sources.
-
-  '''
-
-  The non-maskable interrupt is not made visible via the `mip` register as
-  its presence is implicitly known when executing the NMI trap handler.
-  ====
-
-  If supervisor mode is implemented, bits `mip`.SEIP and `mie`.SEIE are
-  the interrupt-pending and interrupt-enable bits for supervisor-level
-  external interrupts. SEIP is writable in `mip`, and may be written by
-  M-mode software to indicate to S-mode that an external interrupt is
-  pending. Additionally, the platform-level interrupt controller may
-  generate supervisor-level external interrupts. Supervisor-level external
-  interrupts are made pending based on the logical-OR of the
-  software-writable SEIP bit and the signal from the external interrupt
-  controller. When `mip` is read with a CSR instruction, the value of the
-  SEIP bit returned in the `rd` destination register is the logical-OR of
-  the software-writable bit and the interrupt signal from the interrupt
-  controller, but the signal from the interrupt controller is not used to
-  calculate the value written to SEIP. Only the software-writable SEIP bit
-  participates in the read-modify-write sequence of a CSRRS or CSRRC
-  instruction.
-
-  [NOTE]
-  ====
-  For example, if we name the software-writable SEIP bit `B` and the
-  signal from the external interrupt controller `E`, then if
-  `csrrs t0, mip, t1` is executed, `t0[9]` is written with `B || E`, then
-  `B` is written with `B || t1[9]`. If `csrrw t0, mip, t1` is executed,
-  then `t0[9]` is written with `B || E`, and `B` is simply written with
-  `t1[9]`. In neither case does `B` depend upon `E`.
-
-  The SEIP field behavior is designed to allow a higher privilege layer to
-  mimic external interrupts cleanly, without losing any real external
-  interrupts. The behavior of the CSR instructions is slightly modified
-  from regular CSR accesses as a result.
-  ====
-
-  If supervisor mode is implemented, bits `mip`.STIP and `mie`.STIE are
-  the interrupt-pending and interrupt-enable bits for supervisor-level
-  timer interrupts. STIP is writable in `mip`, and may be written by
-  M-mode software to deliver timer interrupts to S-mode.
-
-  If supervisor mode is implemented, bits `mip`.SSIP and `mie`.SSIE are
-  the interrupt-pending and interrupt-enable bits for supervisor-level
-  software interrupts. SSIP is writable in `mip` and may also be set to 1
-  by a platform-specific interrupt controller.
-
-  <%- if ext?(:Sscofpmf) -%>
-  Bits `mip`.LCOFIP and `mie`.LCOFIE
-  are the interrupt-pending and interrupt-enable bits for local counter-overflow
-  interrupts.
-  LCOFIP is read-write in `mip` and reflects the occurrence of a local
-  counter-overflow overflow interrupt request resulting from any of the
-  `mhpmevent__n__`.OF bits being set.
-  If the Sscofpmf extension is not implemented, `mip`.LCOFIP and `mie`.LCOFIE are
-  read-only zeros.
-  <%- end -%>
-
-  Multiple simultaneous interrupts destined for M-mode are handled in the
-  following decreasing priority order: MEI, MSI, MTI, SEI, SSI, STI, LCOFI.
-
-  [NOTE]
-  ====
-  The machine-level interrupt fixed-priority ordering rules were developed
-  with the following rationale.
-
-  Interrupts for higher privilege modes must be serviced before interrupts
-  for lower privilege modes to support preemption.
-
-  The platform-specific machine-level interrupt sources in bits 16 and
-  above have platform-specific priority, but are typically chosen to have
-  the highest service priority to support very fast local vectored
-  interrupts.
-
-  External interrupts are handled before internal (timer/software)
-  interrupts as external interrupts are usually generated by devices that
-  might require low interrupt service times.
-
-  Software interrupts are handled before internal timer interrupts,
-  because internal timer interrupts are usually intended for time slicing,
-  where time precision is less important, whereas software interrupts are
-  used for inter-processor messaging. Software interrupts can be avoided
-  when high-precision timing is required, or high-precision timer
-  interrupts can be routed via a different interrupt path. Software
-  interrupts are located in the lowest four bits of `mip` as these are
-  often written by software, and this position allows the use of a single
-  CSR instruction with a five-bit immediate.
-  ====
-
-  Restricted views of the `mip` and `mie` registers appear as the `sip`
-  and `sie` registers for supervisor level. If an interrupt is delegated
-  to S-mode by setting a bit in the `mideleg` register, it becomes visible
-  in the `sip` register and is maskable using the `sie` register.
-  Otherwise, the corresponding bits in `sip` and `sie` are read-only zero.
+definedBy: Sm
+description: "$copy: mip.yaml#/mip/description"
 fields:
   SSIE:
     location: 1
@@ -406,5 +133,4 @@
       Alias of `vsip.LCOFIE` when `hideleg.LCOFI` is set. Otherwise, `vsip.LCOFIE` is read-only 0.
     type: RW
     definedBy: Sscofpmf
-    reset_value: 0
->>>>>>> c5502278
+    reset_value: 0