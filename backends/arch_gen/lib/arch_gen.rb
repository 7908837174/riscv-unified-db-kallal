# frozen_string_literal: true

require "English"
require "erb"
require "pathname"
require "rake/application"
require "rubygems/requirement"
require "tilt"

require_relative "#{$lib}/validate"
require_relative "#{$lib}/arch_def"

$root = Pathname.new(__FILE__).dirname.dirname.realpath if $root.nil?

# Class to help parse parameterized arch definitions and generate a unified configuration
#
# ArchGen is initialized with a config name, which *must* be the name of a
# directory under cfgs/
#
class ArchGen
  # configuration name
  attr_reader :name

  # path where the result will be written
  attr_reader :gen_dir

  # trace a message if Rake's tracing is turned on
  def trace(msg)
    Rake.application.trace msg if Rake.application.options.trace
  end
  private :trace

  def gen_params_schema
    return if @gen_params_schema_complete == true

    schema = {
      "type" => "object",
      "required" => ["params"],
      "properties" => {
        "params" => {
          "type" => "object",
          "required" => ["NAME"],
          "properties" => {
            "NAME" => { "type" => "string", "enum" => [@name] },
            "XLEN" => { "type" => "intger", "enum" => [32, 64] }
          },
          "additionalProperties" => false
        }
      },
      "additionalProperties" => false
    }
    @implemented_extensions.each do |ext|
      ext_name = ext["name"]
      gen_ext_path = @gen_dir / "arch" / "ext" / "#{ext_name}.yaml"
      ext_yaml = YAML.load_file gen_ext_path.to_s
      unless ext_yaml[ext_name]["params"].nil?
        ext_yaml[ext_name]["params"].each do |param_name, param_data|
          schema["properties"]["params"]["required"] << param_name
          schema["properties"]["params"]["properties"][param_name] = {
            "description" => param_data["description"]
          }.merge(param_data["schema"])
        end
      end
    end
    schema["properties"]["params"]["required"].uniq!

    FileUtils.mkdir_p @params_schema_path.dirname
    @params_schema_path.write JSON.dump(schema)
    @gen_params_schema_complete = true
  end

  # Initialize an Architecture Generator
  #
  # @param config_name [#to_s] The name of config located in the cfgs/ directory,
  def initialize(config_name)
    @validator = Validator.instance

    @name = config_name.to_s
    @cfg_dir = $root / "cfgs" / @name
    @gen_dir = $root / "gen" / @name

    raise "No config named '#{@name}'" unless File.exist?(@cfg_dir)

    @cfg_params_path = @cfg_dir / "params.yaml"
    raise "No params.yaml file in #{@cfg_dir}" unless @cfg_params_path.exist?

    cfg_impl_ext_path = @cfg_dir / "implemented_exts.yaml"
    raise "No implemented_exts.yaml file in #{@cfg_dir}" unless cfg_impl_ext_path.exist?

    @cfg_impl_ext = @validator.validate(cfg_impl_ext_path)["implemented_extensions"]
    raise "Validation failed" if @cfg_impl_ext.nil?

    cfg_opts_path = @cfg_dir / "cfg.yaml"
    @cfg_opts = YamlLoader.load(cfg_opts_path)
    raise "Validation failed" if @cfg_opts.nil?
    raise "Validation failed: bad type" unless ["partially configured", "fully configured"].include?(@cfg_opts["type"])


    @params_schema_path = @gen_dir / "schemas" / "params_schema.json"

    @ext_gen_complete = false

  end

  # @return [Hash<String, Object>] Hash of parameter names to values
  def params
    return @params unless @params.nil?

    gen_params_schema

    # use validator to pick up defaults
    @params =
      Validator.instance.validate_str(
        File.read(@cfg_params_path),
        schema_path: @params_schema_path
      )["params"]
  end

  def assert(cond)
    raise "Assertion Failed" unless cond
  end
  private :assert

  def ext?(name)
    @implemented_extensions.any? { |ext| ext["name"] == name.to_s }
  end
  private :ext?

  # checks any "extra_validation" given by parameter definitions
  def params_extra_validation

    agen = self

    eval_context = Class.new do
    end

    eval_context.class.define_method(:ext?) { |name| agen.send(:ext?, name) }
    eval_context.class.define_method(:assert) { |cond| agen.send(:assert, cond) }

    # add parameters as a constant
    params.each do |key, value|
      eval_context.const_set(key, value)
    end


    @implemented_extensions.each do |ext|
      ext_name = ext["name"]
      gen_ext_path = @gen_dir / "arch" / "ext" / "#{ext_name}.yaml"
      ext_yaml = YAML.load_file gen_ext_path.to_s
      unless ext_yaml[ext_name]["params"].nil?
        ext_yaml[ext_name]["params"].each do |param_name, param_data|
          next unless param_data.key?("extra_validation")
          begin
            eval_context.class_eval param_data["extra_validation"]
          rescue StandardError => e
            warn "While checking extension parameter #{ext_name}::#{param_name}.extra_validation"
            warn param_data["extra_validation"]
            warn e
            exit 1
          end
        end
      end
    end
  end
  private :params_extra_validation

  # validate the params.yaml file of a config.
  # 
  # This does several things:
  #
  #  * Generates a config-specific schmea based on:
  #  ** the extensions a config implements
  #  ** the parameters an implemented extension requires
  #  * Validates params.yaml against that configuration-specific schema
  #  * Checks any extra validation specified by 'extra_validation'
  def validate_params
    gen_ext_def
    add_implied_extensions
    check_extension_dependencies

    gen_params_schema
    @validator.validate @cfg_params_path

    params_extra_validation
  end

  # generate the architecture definition into the gen directory
  #
  # After calling this, gen/CFG_NAME/arch will be populated with up-to-date
  # parsed (with ERB) and merged (with overlay) architecture files.
  def generate
    # extensions need to be parsed first since we pull, e.g., exception codes from them
    gen_ext_def
    add_implied_extensions
    check_extension_dependencies

    gen_params_schema
    validate_params

    gen_csr_def

    gen_inst_def

    gen_arch_def

    @generate_done = true
  end

  def check_extension_dependencies
    @implemented_extensions.each do |ext|
      requirements = @required_ext_map[[ext["name"], ext["version"]]]
      satisfied = requirements.satisfied_by? do |req|
        @implemented_extensions.any? do |ext2|
          (ext2["name"] == req.name) && Gem::Requirement.new(req.version_requirement).satisfied_by?(Gem::Version.new(ext2["version"]))
        end
      end
      unless satisfied
        warn "Extension '#{ext}' requires extension '#{r}'; it must also be implemented"
        exit 1
      end
    end
  end

  # transitively adds any implied extensions to the @implemented_extensions list
  def add_implied_extensions
    return if @add_implied_extensions_complete == true

    @implemented_extensions.each do |ext|
      extras = @implied_ext_map[[ext["name"], ext["version"]]]
      next if extras.nil? || extras.empty?

      # turn it into an array if it isn't already
      extras = [extras] unless extras[0].is_a?(Array)
      extras.each do |extra_ext|
        unless all_known_exts.include?(extra_ext[0])
          raise "Implied extension '#{extra_ext}' for '#{ext}' is not defined"
        end

        next if @implemented_extensions.include?({
          "name" => extra_ext[0],
          "version" => extra_ext[1]
        })

        @implemented_extensions << {
          "name" => extra_ext[0],
          "version" => extra_ext[1]
        }
      end
    end

    @add_implied_extensions_complete = true
  end
  private :add_implied_extensions

  # @return [Array<String>] List of all implemented CSRs
  def implemented_csrs
    generate unless @generate_done
    @implemented_csrs
  end

  # @return [Array<String>] List of all implemented instructions
  def implemented_instructions
    generate unless @generate_done
    @implemented_instructions
  end

  # @return [Array<String>] List of all implemented extensions
  def implemented_extensions
    generate unless @generate_done
    @implemented_extensions
  end

  # Generate the config-specific, unified architecture spec data structure
  #
  def gen_arch_def
    csr_hash = Dir.glob(@gen_dir / "arch" / "csr" / "**" / "*.yaml").map do |f|
      csr_obj = YamlLoader.load(f)
      csr_name = csr_obj.keys[0]
      [csr_name, csr_obj[csr_name]]
    end.to_h
    inst_hash = Dir.glob(@gen_dir / "arch" / "inst" / "**" / "*.yaml").map do |f|
      inst_obj = YamlLoader.load(f)
      inst_name = inst_obj.keys[0]
      [inst_name, inst_obj[inst_name]]
    end.to_h
    ext_hash = Dir.glob(@gen_dir / "arch" / "ext" / "**" / "*.yaml").map do |f|
      ext_obj = YamlLoader.load(f)
      ext_name = ext_obj.keys[0]
      [ext_name, ext_obj[ext_name]]
    end.to_h
<<<<<<< HEAD
    profile_class_hash = Dir.glob($root / "arch" / "profile_class" / "**" / "*.yaml").map do |f|
      profile_class_obj = YAML.load_file(f, permitted_classes: [Date])
      profile_class_name = profile_class_obj.keys[0]
      profile_class_obj[profile_class_name]["name"] = profile_class_name
      profile_class_obj[profile_class_name]["__source"] = f
      [profile_class_name, profile_class_obj[profile_class_name]]
    end.to_h
    profile_release_hash = Dir.glob($root / "arch" / "profile_release" / "**" / "*.yaml").map do |f|
      profile_release_obj = YAML.load_file(f, permitted_classes: [Date])
      profile_release_name = profile_release_obj.keys[0]
      profile_release_obj[profile_release_name]["name"] = profile_release_name
      profile_release_obj[profile_release_name]["__source"] = f
      [profile_release_name, profile_release_obj[profile_release_name]]
    end.to_h
    cert_class_hash = Dir.glob($root / "arch" / "certificate_class" / "**" / "*.yaml").map do |f|
      cert_class_obj = YAML.load_file(f, permitted_classes: [Date])
      cert_class_name = cert_class_obj.keys[0]
      cert_class_obj[cert_class_name]["name"] = cert_class_name
      cert_class_obj[cert_class_name]["__source"] = f
      [cert_class_name, cert_class_obj[cert_class_name]]
    end.to_h
    cert_model_hash = Dir.glob($root / "arch" / "certificate_model" / "**" / "*.yaml").map do |f|
      cert_model_obj = YAML.load_file(f, permitted_classes: [Date])
      cert_model_name = cert_model_obj.keys[0]
      cert_model_obj[cert_model_name]["name"] = cert_model_name
      cert_model_obj[cert_model_name]["__source"] = f
      [cert_model_name, cert_model_obj[cert_model_name]]
=======
    profile_family_hash = Dir.glob($root / "arch" / "profile_family" / "**" / "*.yaml").map do |f|
      profile_obj = YamlLoader.load(f)
      profile_name = profile_obj.keys[0]
      profile_obj[profile_name]["name"] = profile_name
      profile_obj[profile_name]["__source"] = f
      [profile_name, profile_obj[profile_name]]
    end.to_h
    profile_hash = Dir.glob($root / "arch" / "profile" / "**" / "*.yaml").map do |f|
      profile_obj = YamlLoader.load(f)
      profile_name = profile_obj.keys[0]
      profile_obj[profile_name]["name"] = profile_name
      profile_obj[profile_name]["__source"] = f
      [profile_name, profile_obj[profile_name]]
>>>>>>> 17912924
    end.to_h
    manual_hash = {}
    Dir.glob($root / "arch" / "manual" / "**" / "contents.yaml").map do |f|
      manual_version = YamlLoader.load(f)
      manual_id = manual_version["manual"]
      unless manual_hash.key?(manual_id)
        manual_info_files = Dir.glob($root / "arch" / "manual" / "**" / "#{manual_id}.yaml")
        raise "Could not find manual info '#{manual_id}'.yaml, needed by #{f}" if manual_info_files.empty?
        raise "Found multiple manual infos '#{manual_id}'.yaml, needed by #{f}" if manual_info_files.size > 1
  
        manual_info_file = manual_info_files.first
        manual_hash[manual_id] = YamlLoader.load(manual_info_file)
        manual_hash[manual_id]["__source"] = manual_info_file
        # TODO: schema validation
      end
  
      manual_hash[manual_id]["versions"] ||= []
      manual_hash[manual_id]["versions"] << YamlLoader.load(f)
      # TODO: schema validation
      manual_hash[manual_id]["versions"].last["__source"] = f
    end
<<<<<<< HEAD
=======
    crd_family_hash = Dir.glob($root / "arch" / "crd_family" / "**" / "*.yaml").map do |f|
      family_obj = YamlLoader.load(f, permitted_classes: [Date])
      family_name = family_obj.keys[0]
      family_obj[family_name]["name"] = family_name
      family_obj[family_name]["__source"] = f
      [family_name, family_obj[family_name]]
    end.to_h
    crd_hash = Dir.glob($root / "arch" / "crd" / "**" / "*.yaml").map do |f|
      crd_obj = YamlLoader.load(f, permitted_classes: [Date])
      crd_name = crd_obj.keys[0]
      crd_obj[crd_name]["name"] = crd_name
      crd_obj[crd_name]["__source"] = f
      [crd_name, crd_obj[crd_name]]
    end.to_h
>>>>>>> 17912924

    arch_def = {
      "type" => @cfg_opts["type"],
      "params" => params,
      "instructions" => inst_hash,
      "implemented_instructions" => @implemented_instructions,
      "extensions" => ext_hash,
      "implemented_extensions" => @implemented_extensions,
      "csrs" => csr_hash,
      "implemented_csrs" => @implemented_csrs,
      "profile_classes" => profile_class_hash,
      "profile_releases" => profile_release_hash,
      "certificate_classes" => cert_class_hash,
      "certificate_models" => cert_model_hash,
      "manuals" => manual_hash
    }

    yaml = YAML.dump(arch_def)
    arch_def_yaml = "# yaml-language-server: $schema=../../../arch/arch_schema.json\n\n#{yaml}"
    abs_arch_def_path = @gen_dir / "arch" / "arch_def.yaml"

    # return early if this arch_def hasn't changed
    # return if abs_arch_def_path.exist? && (abs_arch_def_path.read == arch_def_yaml)

    File.write(abs_arch_def_path, arch_def_yaml)

    # make sure it passes validation
    # begin
    #   @validator.validate_str(YAML.dump(arch_def), type: :arch)
    # rescue Validator::SchemaValidationError => e
    #   warn "While validating the unified architecture defintion at #{abs_arch_def_path}"
    #   raise e
    # end
  end
  private :gen_arch_def

  # @return [Object] An object that has a method (lowercase) or constant (uppercase) for every config option
  #                  so that obj.param_name or obj.PARAM_NAME gets you the value
  def env
    return @env unless @env.nil?

    @env = Class.new
    @env.instance_variable_set(:@cfg, @cfg)
    @env.instance_variable_set(:@params, @params)
    @env.instance_variable_set(:@arch_gen, self)

    # add each parameter, either as a method (lowercase) or constant (uppercase)
    @params.each do |key, value|
      if key[0].upcase == key[0]
        @env.const_set(key, value)
      else
        @env.class.define_method(key) { value }
      end
    end

    @cfg.each do |key, value|
      next if key == "params"

      if key[0].upcase == key[0]
        @env.const_set(key, value)
      else
        @env.class.define_method(key) { value }
      end
    end

    # add an asset_map function to get access to the artifact mapper
    @env.class.define_method(:asset_map) do
      return @asset_map unless @asset_map.nil?

      @asset_map = Class.new { extend AssetMap }
      @asset_map
    end

    @env.instance_exec do
      # method to check if a given extension (with an optional version number) is present
      #
      # @param ext_name [String,#to_s] Name of the extension
      # @param ext_requirement [String, #to_s] Version string, as a Gem Requirement (https://guides.rubygems.org/patterns/#pessimistic-version-constraint)
      # @return [Boolean] whether or not extension +ext_name+ meeting +ext_requirement+ is implemented in the config
      def ext?(ext_name, ext_requirement = ">= 0")
        if ext_requirement.nil?
          @cfg_impl_ext.any? do |e|
            e[0] == ext_name.to_s
          end
        else
          requirement = Gem::Requirement.create(ext_requirement.to_s)
          @cfg_impl_ext.any? do |e|
            e[0] == ext_name.to_s && requirement.satisfied_by?(Gem::Version.new(e[1]))
          end
        end
      end

      # @return [Array<Integer>] List of possible XLENs for any implemented mode
      def possible_xlens
        possible = [@params["XLEN"]]
        possible << 32 if ext?('S') && [32, 3264].include?(@params["SXLEN"])
        possible << 64 if ext?('S') && [32, 3264].include?(@params["SXLEN"])
        possible << 32 if ext?('U') && [32, 3264].include?(@params["UXLEN"])
        possible << 64 if ext?('U') && [32, 3264].include?(@params["UXLEN"])
        possible << 32 if ext?('H') && [32, 3264].include?(@params["VSXLEN"])
        possible << 64 if ext?('H') && [32, 3264].include?(@params["VSXLEN"])
        possible << 32 if ext?('H') && [32, 3264].include?(@params["VUXLEN"])
        possible << 64 if ext?('H') && [32, 3264].include?(@params["VUXLEN"])
        possible.uniq
      end

      # insert a hyperlink to an object
      # At this point, we insert a placeholder since it will be up
      # to the backend to create a specific link
      #
      # @params type [Symbol] Type (:section, :csr, :inst, :ext)
      # @params name [#to_s] Name of the object
      def link_to(type, name)
        "%%LINK%#{type};#{name}%%"
      end

      # info on interrupt and exception codes

      # @returns [Hash<Integer, String>] architecturally-defined exception codes and their names
      def exception_codes
        @arch_gen.exception_codes
      end

      # returns [Hash<Integer, String>] architecturally-defined interrupt codes and their names
      def interrupt_codes
        @arch_gen.interrupt_codes
      end
    end

    @env
  end
  private :env

  # merges patch into base_obj based on JSON Merge Patch (RFC 7386)
  #
  # @param base_obj [Hash] base object to merge into
  # @param patch [Hash] patch to merge into base_obj
  # @param path_so_far [Array<String>] path into the current object. Shouldn't be set by user (used during recursion)
  # @return [Hash] merged object
  def merge_patch(base, patch, path_so_far = [])
    patch_obj = path_so_far.empty? ? patch : patch.dig(*path_so_far)
    patch_obj.each do |key, patch_value|
      if patch_value.is_a?(Hash)
        # continue to dig
        merge_patch(base, patch, (path_so_far + [key]))
      else
        base_ptr = base.dig(*path_so_far)
        base_value = base_ptr&.dig(key)
        case patch_value
        when nil
          # remove from base, if it exists
          unless base_value.nil?
            base_ptr[key] = nil
          end
        else
          # add or overwrite value in base
          if base_ptr.nil?
            # need to create intermediate nodes, too
            base_ptr = base
            path_so_far.each do |k|
              base_ptr[k] = {} unless base_ptr.key?(k)
              base_ptr = base_ptr[k]
            end
            base_ptr = base.dig(*path_so_far)
          end
          base_ptr[key] = patch_value
        end
      end
    end
  end
  private :merge_patch

  # overwrites base_obj with any data in update
  #
  # @param base_obj [Hash] Base object
  # @param updates [Hash] Object with overlays
  # @return [Hash] Updated object
  def merge(base_obj, updates) = merge_patch(base_obj, updates, [])
  private :merge

  # @param type [Symbol] Type of the object (@see Validator::SCHEMA_PATHS)
  # @param name [#to_s] Name of the object
  # @return [Pathname,nil] Path to architecture definition template for a given type:name, or nil if none exists
  def arch_path_for(type, name)
    source_matches = Dir.glob($root / "arch" / type.to_s / "**" / "#{name}.yaml")
    raise "Multiple source matches: #{source_matches} for #{type}:#{name}" if source_matches.size > 1
    return nil if source_matches.empty? # not an error, might be a full overlay

    Pathname.new(source_matches[0])
  end
  private :arch_path_for

  # @param type [Symbol] Type of the object (@see Validator::SCHEMA_PATHS)
  # @param name [#to_s] Name of the object
  # @return [Pathname,nil] Path to architecture overlay for a given type:name, or nil if none exists
  def arch_overlay_path_for(type, name)
    source_matches = Dir.glob(@cfg_dir / "arch_overlay" / type.to_s / "**" / "#{name}.yaml")
    raise "Multiple source matches in overlay: #{source_matches} for #{type}:#{name}" if source_matches.size > 1
    return nil if source_matches.empty? # not an error, might be a full overlay

    Pathname.new(source_matches[0])
  end
  private :arch_overlay_path_for

  # @param type [Symbol] Type of the object (@see Validator::SCHEMA_PATHS)
  # @return [Pathname,nil] Path to schema for type
  def schema_path_for(type) = Validator::SCHEMA_PATHS[type]
  private :schema_path_for

  # generate a merged definition from rendered arch and overlay, and write it to gen / .merged_arch
  #
  # Skips if gen file already exists and sources are older
  #
  # @param type [Symbol] Type of the object (@see Validator::SCHEMA_PATHS)
  # @param arch_path [Pathname,nil] Path to rendered arch defintion, or nil if none
  # @param overlay_path [Pathname,nil] Path to rendered overlay, or nil if none
  # @return [Pathname] Path to generated merged definition
  def gen_merged_def(type, arch_path, overlay_path)
    raise "Must have at least one of arch_path or overlay_path" if arch_path.nil? && overlay_path.nil?

    name = arch_path.nil? ? overlay_path.basename(".yaml") : arch_path.basename(".yaml")

    merged_path = @gen_dir / ".merged_arch" / type.to_s / "#{name}.yaml"

    if merged_path.exist?
      arch_time = arch_path.nil? ? Time.new(0) : arch_path.mtime
      overlay_time = overlay_path.nil? ? Time.new(0) : overlay_path.mtime
      dep_mtime = [arch_time, overlay_time].max
      return merged_path if merged_path.mtime >= dep_mtime
    end

    trace "Rendering merged file for #{type}:#{name}"

    FileUtils.mkdir_p merged_path.dirname
    if overlay_path.nil?
      # no overlay, just copy arch
      merged_path.write YAML.dump(YamlLoader.load(arch_path))
      # FileUtils.cp arch_path, merged_path
    elsif arch_path.nil?
      # no arch, overlay is arch
      merged_path.write YAML.dump(YamlLoader.load(overlay_path))
      # FileUtils.cp overlay_path, merged_path
    else
      # arch and overlay, do the merge
      arch_obj = YamlLoader.load(arch_path)
      overlay_obj = YamlLoader.load(overlay_path)

      merge(arch_obj, overlay_obj)
      merged_path.write YAML.dump(arch_obj)
    end

    begin
      @validator.validate_str(merged_path.read, type:)
    rescue Validator::SchemaValidationError => e
      warn "Merged #{type} definition in #{merged_path} did not validate"
      raise e
    end

    merged_path
  end
  private :gen_merged_def

  # given a CSR name, determine if it is supposed to exist in the config, and, if so,
  # render the result and add it to the running list of extant CSRs
  #
  # @param csr_name [#to_s] CSR name
  # @param extra_env [Hash] Extra enviornment variables to be used when parsing the CSR definition template
  def maybe_add_csr(csr_name, extra_env = {})
    arch_path         = arch_path_for(:csr, csr_name)
    arch_overlay_path = arch_overlay_path_for(:csr, csr_name)

    # return immediately if this CSR isn't defined in this config
    raise "No arch or overlay for sr #{csr_name}" if arch_path.nil? && arch_overlay_path.nil?

    merged_path = gen_merged_def(:csr, arch_path, arch_overlay_path)

    merged_content = File.read(merged_path)
    arch_content = arch_path.nil? ? "" : File.read(arch_path)
    arch_overlay_content = arch_path.nil? ? "" : File.read(arch_path)

    # figure out where the original file can be found:
    #   * arch_path if there is no contribution from arch_overlay
    #   * arch_overlay_path if there is no contribution from arch (i.e., a custom instruction)
    #   * merged_path if there are contributions from both
    og_path =
      if arch_content == merged_content
        arch_path_for(:csr, csr_name)
      elsif arch_overlay_content == merged_content
        arch_overlay_path_for(:csr, csr_name)
      else
        merged_path
      end

    # get the csr data (not including the name key), which is redundant at this point
    csr_data = YAML.load_file(merged_path)[csr_name]
    csr_data["name"] = csr_name
    csr_data["fields"].each { |n, f| f["name"] = n }
    csr_data["__source"] = og_path.to_s

    csr_yaml = YAML.dump({ csr_name => csr_data})
    begin
      csr_data = @validator.validate_str(csr_yaml, type: :csr)
    rescue Validator::SchemaValidationError => e
      warn "Instruction definition in #{merged_path} did not validate"
      raise e
    end

    csr_obj = Csr.new(csr_data[csr_name])
    arch_def_mock = Object.new
    arch_def_mock.define_singleton_method(:fully_configured?) { true }
    pos_xlen_local = possible_xlens
    arch_def_mock.define_singleton_method(:possible_xlens) do
      pos_xlen_local
    end
    impl_ext = @cfg_impl_ext.map { |e| ExtensionVersion.new(e[0], e[1]) }
    arch_def_mock.define_singleton_method(:implemented_extensions) do
      impl_ext
    end
    belongs =
      csr_obj.exists_in_cfg?(arch_def_mock)
  

    @implemented_csrs ||= []
    @implemented_csrs << csr_name if belongs

    gen_csr_path = @gen_dir / "arch" / "csr" / csr_obj.primary_defined_by / "#{csr_name}.yaml"
    FileUtils.mkdir_p gen_csr_path.dirname
    gen_csr_path.write csr_yaml
  end
  private :maybe_add_csr

  # return list of all known CSR names, even those not part of this config
  # Includes both CSRs defined in arch/ and those added through an overlay of the config
  #
  # @return [Array<String>] List of all known CSR names
  def all_known_csrs
    (
      Dir.glob($root / "arch" / "csr" / "**" / "*.yaml") +          # CSRs in arch/
      Dir.glob(@cfg_dir / "arch_overlay" / "csr" / "**" / "*.yaml") # CSRs in cfg/arch_overlay/
    ).map do |f|
      File.basename(f, ".yaml")
    end
  end
  private :all_known_csrs

  # generate all CSR definitions for the config
  def gen_csr_def
    csr_list = all_known_csrs

    csr_list.each do |csr_name|
      maybe_add_csr(csr_name)
    end
  end
  private :gen_csr_def

  # return list of all known extension names, even those not part of this config
  # Includes both extensions defined in arch/ and those added through an overlay of the config
  #
  # @return [Array<String>] List of all known extension names
  def all_known_exts
    (
      Dir.glob($root / "arch" / "ext" / "**" / "*.yaml") +          # exts in arch/
      Dir.glob(@cfg_dir / "arch_overlay" / "ext" / "**" / "*.yaml") # exts in cfg/arch_overlay/
    ).map do |f|
      File.basename(f, ".yaml")
    end
  end

  def maybe_add_ext(ext_name)
    arch_path         = arch_path_for(:ext, ext_name)
    arch_overlay_path = arch_overlay_path_for(:ext, ext_name)

    # return immediately if this ext isn't defined
    return if arch_path.nil? && arch_overlay_path.nil?

    merged_path = gen_merged_def(:ext, arch_path, arch_overlay_path)

    yaml_contents = YAML.load_file(merged_path)
    raise "In #{merged_path}, key does not match file name" unless yaml_contents.key?(ext_name)

    ext_obj = yaml_contents[ext_name]
    ext_obj["name"] = ext_name

    @implied_ext_map ||= {}
    @required_ext_map ||= {}

    ext_obj["versions"].each do |v|
      implies = case v["implies"]
                when nil
                  []
                when Array
                  v["implies"][0].is_a?(Array) ? v["implies"] : [v["implies"]]
                end
      requires = case v["requires"]
                 when nil
                   AlwaysTrueSchemaCondition.new
                 when Hash
                   SchemaCondition.new(v["requires"])
                 else
                   SchemaCondition.new({"oneOf" => [v["requires"]]})
                 end
      raise "Bad condition" if requires.nil?

      @implied_ext_map[[ext_name, v["version"].to_s]] = implies.map { |i| [i[0], i[1].to_s] }
      @required_ext_map[[ext_name, v["version"].to_s]] = requires
    end

    belongs =
      @cfg_impl_ext.any? { |e| e[0] == ext_name }
    @implemented_extensions ||= []
    if belongs
      @implemented_extensions << {
        "name" => ext_name,
        "version" => @cfg_impl_ext.select { |e| e[0] == ext_name }[0][1].to_s
      }
    end

    if belongs
      # check that the version number exists, too
      cfg_ext = @cfg_impl_ext.select { |e| e[0] == ext_name }[0]

      if ext_obj["versions"].select { |v| v["version"] == cfg_ext[1] }.empty?
        raise "Configured version for extension #{extension_name} not defined"
      end
    end

    gen_ext_path = @gen_dir / "arch" / "ext" / "#{ext_name}.yaml"
    FileUtils.mkdir_p gen_ext_path.dirname
    gen_ext_path.write YAML.dump({ ext_name => ext_obj })
  end
  private :maybe_add_ext

  # generate parsed and merged definitions for all extensions
  def gen_ext_def
    return if @ext_gen_complete == true

    ext_list = all_known_exts

    ext_list.each do |ext_name|
      maybe_add_ext(ext_name)
    end

    @ext_gen_complete = true
  end
  private :gen_ext_def

  # Returns mapping of exception codes to text name.
  #
  # @return [Hash<Integer, String>] Mapping of exception code number to text name
  def exception_codes
    return @exception_codes unless @exception_codes.nil?

    gen_ext_def unless @ext_gen_complete

    @exception_codes = {}
    Dir.glob(@gen_dir / "arch" / "ext" / "*.yaml") do |ext_path|
      ext_obj = YamlLoader.load(ext_path)
      ext_obj = ext_obj[ext_obj.keys[0]]
      if ext_obj.key?("exception_codes")
        ext_obj["exception_codes"].each do |exception_code|
          @exception_codes[exception_code["num"]] = exception_code["name"]
        end
      end
    end
    @exception_codes
  end

  # Returns mapping of interrupt codes to text name.
  #
  # @return [Hash<Integer, String>] Mapping of interrupt code number to text name
  def interrupt_codes
    return @interrupt_codes unless @interrupt_codes.nil?

    gen_ext_def unless @ext_gen_complete

    @interrupt_codes = {}
    Dir.glob(@gen_dir / "arch" / "ext" / "*.yaml") do |ext_path|
      ext_obj = YamlLoader.load(ext_path)
      ext_obj = ext_obj[ext_obj.keys[0]]
      if ext_obj.key?("interrupt_codes")
        ext_obj["interrupt_codes"].each do |interrupt_code|
          @interrupt_codes[interrupt_code["num"]] = interrupt_code["name"]
        end
      end
    end
    @interrupt_codes
  end

  def possible_xlens
    possible_xlens = [params["XLEN"]]
    if @cfg_impl_ext.any? { |e| e[0] == "S" }
      possible_xlens << 32 if [32, 3264].include?(params["SXLEN"])
      possible_xlens << 64 if [64, 3264].include?(params["SXLEN"])
    end
    if @cfg_impl_ext.any? { |e| e[0] == "U" }
      possible_xlens << 32 if [32, 3264].include?(params["UXLEN"])
      possible_xlens << 64 if [64, 3264].include?(params["UXLEN"])
    end
    if @cfg_impl_ext.any? { |e| e[0] == "H" }
      possible_xlens << 32 if [32, 3264].include?(params["VSXLEN"])
      possible_xlens << 32 if [32, 3264].include?(params["VUXLEN"])
      possible_xlens << 64 if [64, 3264].include?(params["VSXLEN"])
      possible_xlens << 64 if [64, 3264].include?(params["VUXLEN"])
    end
    possible_xlens
  end
  private :possible_xlens

  # add an instruction to the running list of instructions for this config if it should be included
  #
  # @param inst_name [#to_s] instruction name
  # @param extra_env [Hash] Extra options to add into the rendering enviornment
  def maybe_add_inst(inst_name, extra_env = {})
    arch_path         = arch_path_for(:inst, inst_name)
    arch_overlay_path = arch_overlay_path_for(:inst, inst_name)

    # return immediately if inst isn't defined in this config
    raise "No arch or overlay for instruction #{inst_name}" if arch_path.nil? && arch_overlay_path.nil?

    merged_path = gen_merged_def(:inst, arch_path, arch_overlay_path)

    merged_content = File.read(merged_path)
    arch_content = arch_path.nil? ? "" : File.read(arch_path)
    arch_overlay_content = arch_path.nil? ? "" : File.read(arch_path)

    # figure out where the original file can be found:
    #   * arch_path if there is no contribution from arch_overlay
    #   * arch_overlay_path if there is no contribution from arch (i.e., a custom instruction)
    #   * merged_path if there are contributions from both
    og_path =
      if arch_content == merged_content
        arch_path_for(:inst, inst_name)
      elsif arch_overlay_content == merged_content
        arch_overlay_path_for(:inst, inst_name)
      else
        merged_path
      end

    # get the inst data (not including the name key), which is redundant at this point
    inst_data = YAML.load_file(merged_path)
    raise "The first and only key of #{arch_path} must be '#{inst_name}" unless inst_data.key?(inst_name)
    inst_data = inst_data[inst_name]

    inst_data["name"] = inst_name
    inst_data["__source"] = og_path.to_s

    inst_yaml = YAML.dump({ inst_name => inst_data})
    begin
      inst_data = @validator.validate_str(inst_yaml, type: :inst)
    rescue Validator::SchemaValidationError => e
      warn "Instruction definition in #{gen_inst_path} did not validate"
      raise e
    end

    inst_obj = Instruction.new(inst_data[inst_name], nil)
    possible_xlens = [params["XLEN"]]
    if @cfg_impl_ext.any? { |e| e[0] == "S" }
      possible_xlens << 32 if [32, 3264].include?(params["SXLEN"])
      possible_xlens << 64 if [64, 3264].include?(params["SXLEN"])
    end
    if @cfg_impl_ext.any? { |e| e[0] == "U" }
      possible_xlens << 32 if [32, 3264].include?(params["UXLEN"])
      possible_xlens << 64 if [64, 3264].include?(params["UXLEN"])
    end
    if @cfg_impl_ext.any? { |e| e[0] == "H" }
      possible_xlens << 32 if [32, 3264].include?(params["VSXLEN"])
      possible_xlens << 32 if [32, 3264].include?(params["VUXLEN"])
      possible_xlens << 64 if [64, 3264].include?(params["VSXLEN"])
      possible_xlens << 64 if [64, 3264].include?(params["VUXLEN"])
    end
    arch_def_mock = Object.new
    arch_def_mock.define_singleton_method(:fully_configured?) { true }
    arch_def_mock.define_singleton_method(:possible_xlens) { possible_xlens }
    impl_ext = @cfg_impl_ext.map { |e| ExtensionVersion.new(e[0], e[1]) }
    arch_def_mock.define_singleton_method(:implemented_extensions) do
      impl_ext
    end
    belongs =
      inst_obj.exists_in_cfg?(arch_def_mock)

    @implemented_instructions ||= []
    @implemented_instructions << inst_name if belongs

    raise "?" if inst_obj.primary_defined_by.nil?
    gen_inst_path = @gen_dir / "arch" / "inst" / inst_obj.primary_defined_by / "#{inst_name}.yaml"
    FileUtils.mkdir_p gen_inst_path.dirname
    gen_inst_path.write inst_yaml


    # @instructions << inst_def
    # @inst_hash ||= {}
    # @inst_hash[inst_name] = @instructions.last
  end
  private :maybe_add_inst

  # return list of all known instruction names, even those not part of this config
  # Includes both instructionss defined in arch/ and those added through an overlay of the config
  #
  # @return [Array<String>] List of all known instruction names
  def all_known_insts
    (
      Dir.glob($root / "arch" / "inst" / "**" / "*.yaml") +          # instructions in arch/
      Dir.glob(@cfg_dir / "arch_overlay" / "inst" / "**" / "*.yaml") # instructions in cfg/arch_overlay/
    ).map do |f|
      File.basename(f, ".yaml")
    end
  end
  private :all_known_insts

  # generate all parsed / merged instruction definitions
  def gen_inst_def
    inst_list = all_known_insts

    inst_list.each do |inst_name|
      maybe_add_inst(inst_name)
    end
  end
  private :gen_inst_def

end<|MERGE_RESOLUTION|>--- conflicted
+++ resolved
@@ -91,7 +91,7 @@
     raise "Validation failed" if @cfg_impl_ext.nil?
 
     cfg_opts_path = @cfg_dir / "cfg.yaml"
-    @cfg_opts = YamlLoader.load(cfg_opts_path)
+    @cfg_opts = YamlLoader.load(cfg_opts_path, permitted_classes:[Date])
     raise "Validation failed" if @cfg_opts.nil?
     raise "Validation failed: bad type" unless ["partially configured", "fully configured"].include?(@cfg_opts["type"])
 
@@ -274,67 +274,51 @@
   #
   def gen_arch_def
     csr_hash = Dir.glob(@gen_dir / "arch" / "csr" / "**" / "*.yaml").map do |f|
-      csr_obj = YamlLoader.load(f)
+      csr_obj = YamlLoader.load(f, permitted_classes:[Date])
       csr_name = csr_obj.keys[0]
       [csr_name, csr_obj[csr_name]]
     end.to_h
     inst_hash = Dir.glob(@gen_dir / "arch" / "inst" / "**" / "*.yaml").map do |f|
-      inst_obj = YamlLoader.load(f)
+      inst_obj = YamlLoader.load(f, permitted_classes:[Date])
       inst_name = inst_obj.keys[0]
       [inst_name, inst_obj[inst_name]]
     end.to_h
     ext_hash = Dir.glob(@gen_dir / "arch" / "ext" / "**" / "*.yaml").map do |f|
-      ext_obj = YamlLoader.load(f)
+      ext_obj = YamlLoader.load(f, permitted_classes:[Date])
       ext_name = ext_obj.keys[0]
       [ext_name, ext_obj[ext_name]]
     end.to_h
-<<<<<<< HEAD
     profile_class_hash = Dir.glob($root / "arch" / "profile_class" / "**" / "*.yaml").map do |f|
-      profile_class_obj = YAML.load_file(f, permitted_classes: [Date])
+      profile_class_obj = YamlLoader.load(f, permitted_classes:[Date])
       profile_class_name = profile_class_obj.keys[0]
       profile_class_obj[profile_class_name]["name"] = profile_class_name
       profile_class_obj[profile_class_name]["__source"] = f
       [profile_class_name, profile_class_obj[profile_class_name]]
     end.to_h
     profile_release_hash = Dir.glob($root / "arch" / "profile_release" / "**" / "*.yaml").map do |f|
-      profile_release_obj = YAML.load_file(f, permitted_classes: [Date])
+      profile_release_obj = YamlLoader.load(f, permitted_classes:[Date])
       profile_release_name = profile_release_obj.keys[0]
       profile_release_obj[profile_release_name]["name"] = profile_release_name
       profile_release_obj[profile_release_name]["__source"] = f
       [profile_release_name, profile_release_obj[profile_release_name]]
     end.to_h
     cert_class_hash = Dir.glob($root / "arch" / "certificate_class" / "**" / "*.yaml").map do |f|
-      cert_class_obj = YAML.load_file(f, permitted_classes: [Date])
+      cert_class_obj = YamlLoader.load(f, permitted_classes:[Date])
       cert_class_name = cert_class_obj.keys[0]
       cert_class_obj[cert_class_name]["name"] = cert_class_name
       cert_class_obj[cert_class_name]["__source"] = f
       [cert_class_name, cert_class_obj[cert_class_name]]
     end.to_h
     cert_model_hash = Dir.glob($root / "arch" / "certificate_model" / "**" / "*.yaml").map do |f|
-      cert_model_obj = YAML.load_file(f, permitted_classes: [Date])
+      cert_model_obj = YamlLoader.load(f, permitted_classes:[Date])
       cert_model_name = cert_model_obj.keys[0]
       cert_model_obj[cert_model_name]["name"] = cert_model_name
       cert_model_obj[cert_model_name]["__source"] = f
       [cert_model_name, cert_model_obj[cert_model_name]]
-=======
-    profile_family_hash = Dir.glob($root / "arch" / "profile_family" / "**" / "*.yaml").map do |f|
-      profile_obj = YamlLoader.load(f)
-      profile_name = profile_obj.keys[0]
-      profile_obj[profile_name]["name"] = profile_name
-      profile_obj[profile_name]["__source"] = f
-      [profile_name, profile_obj[profile_name]]
-    end.to_h
-    profile_hash = Dir.glob($root / "arch" / "profile" / "**" / "*.yaml").map do |f|
-      profile_obj = YamlLoader.load(f)
-      profile_name = profile_obj.keys[0]
-      profile_obj[profile_name]["name"] = profile_name
-      profile_obj[profile_name]["__source"] = f
-      [profile_name, profile_obj[profile_name]]
->>>>>>> 17912924
     end.to_h
     manual_hash = {}
     Dir.glob($root / "arch" / "manual" / "**" / "contents.yaml").map do |f|
-      manual_version = YamlLoader.load(f)
+      manual_version = YamlLoader.load(f, permitted_classes:[Date])
       manual_id = manual_version["manual"]
       unless manual_hash.key?(manual_id)
         manual_info_files = Dir.glob($root / "arch" / "manual" / "**" / "#{manual_id}.yaml")
@@ -342,33 +326,16 @@
         raise "Found multiple manual infos '#{manual_id}'.yaml, needed by #{f}" if manual_info_files.size > 1
   
         manual_info_file = manual_info_files.first
-        manual_hash[manual_id] = YamlLoader.load(manual_info_file)
+        manual_hash[manual_id] = YamlLoader.load(manual_info_file, permitted_classes:[Date])
         manual_hash[manual_id]["__source"] = manual_info_file
         # TODO: schema validation
       end
   
       manual_hash[manual_id]["versions"] ||= []
-      manual_hash[manual_id]["versions"] << YamlLoader.load(f)
+      manual_hash[manual_id]["versions"] << YamlLoader.load(f, permitted_classes:[Date])
       # TODO: schema validation
       manual_hash[manual_id]["versions"].last["__source"] = f
     end
-<<<<<<< HEAD
-=======
-    crd_family_hash = Dir.glob($root / "arch" / "crd_family" / "**" / "*.yaml").map do |f|
-      family_obj = YamlLoader.load(f, permitted_classes: [Date])
-      family_name = family_obj.keys[0]
-      family_obj[family_name]["name"] = family_name
-      family_obj[family_name]["__source"] = f
-      [family_name, family_obj[family_name]]
-    end.to_h
-    crd_hash = Dir.glob($root / "arch" / "crd" / "**" / "*.yaml").map do |f|
-      crd_obj = YamlLoader.load(f, permitted_classes: [Date])
-      crd_name = crd_obj.keys[0]
-      crd_obj[crd_name]["name"] = crd_name
-      crd_obj[crd_name]["__source"] = f
-      [crd_name, crd_obj[crd_name]]
-    end.to_h
->>>>>>> 17912924
 
     arch_def = {
       "type" => @cfg_opts["type"],
@@ -825,7 +792,7 @@
 
     @exception_codes = {}
     Dir.glob(@gen_dir / "arch" / "ext" / "*.yaml") do |ext_path|
-      ext_obj = YamlLoader.load(ext_path)
+      ext_obj = YamlLoader.load(ext_path, permitted_classes:[Date])
       ext_obj = ext_obj[ext_obj.keys[0]]
       if ext_obj.key?("exception_codes")
         ext_obj["exception_codes"].each do |exception_code|
@@ -846,7 +813,7 @@
 
     @interrupt_codes = {}
     Dir.glob(@gen_dir / "arch" / "ext" / "*.yaml") do |ext_path|
-      ext_obj = YamlLoader.load(ext_path)
+      ext_obj = YamlLoader.load(ext_path, permitted_classes:[Date])
       ext_obj = ext_obj[ext_obj.keys[0]]
       if ext_obj.key?("interrupt_codes")
         ext_obj["interrupt_codes"].each do |interrupt_code|
