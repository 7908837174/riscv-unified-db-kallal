--- conflicted
+++ resolved
@@ -104,12 +104,9 @@
           end
         end
       end
-<<<<<<< HEAD
 
-      new_obj
-=======
       final_obj
->>>>>>> 2689ee0a
+
     else
       obj_keys = obj.keys
       obj_keys.each do |key|
