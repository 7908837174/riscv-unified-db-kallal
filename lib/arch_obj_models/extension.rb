--- conflicted
+++ resolved
@@ -86,11 +86,7 @@
     if exts.size == 1
       "<<ext-#{exts[0].name}-param-#{name}-def,#{name}>>"
     else
-<<<<<<< HEAD
       name
-=======
-      "#{name}"
->>>>>>> f91ce904
     end
   end
 
