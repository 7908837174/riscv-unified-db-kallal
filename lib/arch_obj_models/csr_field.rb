# frozen_string_literal: true

require_relative "obj"

require_relative "../idl/passes/gen_option_adoc"

# A CSR field object
class CsrField < ArchDefObject
  # @return [Csr] The Csr that defines this field
  attr_reader :parent

  # @!attribute field
  #  @return [CsrField] The field being aliased
  # @!attribute range
  #  @return [Range] Range of the aliased field that is being pointed to
  Alias = Struct.new(:field, :range)

  # @return [Integer] The base XLEN required for this CsrField to exist. One of [32, 64]
  # @return [nil] if the CsrField exists in any XLEN
  def base
    @data["base"]
  end

  # @param parent_csr [Csr] The Csr that defined this field
  # @param field_data [Hash<String,Object>] Field data from the arch spec
  def initialize(parent_csr, field_name, field_data)
    super(field_data, parent_csr.data_path, arch: parent_csr.arch)
    @name = field_name
    @parent = parent_csr
  end

  # @param possible_xlens [Array<Integer>] List of xlens that be used in any implemented mode
  # @param extensions [Array<ExtensionVersion>] List of extensions implemented
  # @return [Boolean] whether or not the instruction is implemented given the supplies config options
  def exists_in_cfg?(arch_def)
    if arch_def.fully_configured?
      parent.exists_in_cfg?(arch_def) &&
        (@data["base"].nil? || arch_def.possible_xlens.include?(@data["base"])) &&
        (@data["definedBy"].nil? || arch_def.transitive_implemented_extensions.any? { |ext_ver| defined_by?(ext_ver) })
    else
      raise "unexpected type" unless arch_def.partially_configured?

      parent.exists_in_cfg?(arch_def) &&
        (@data["base"].nil? || arch_def.possible_xlens.include?(@data["base"])) &&
        (@data["definedBy"].nil? || arch_def.prohibited_extensions.none? { |ext_req| ext_req.satisfying_versions.any? { |ext_ver| defined_by?(ext_ver) } })
    end
  end

  # @return [Boolean] For a partially configured arch_def, whether or not the field is optional (not mandatory or prohibited)
  def optional_in_cfg?(arch_def)
    raise "optional_in_cfg? should only be called on a partially configured arch_def" unless arch_def.partially_configured?

    exists_in_cfg?(arch_def) &&
      (
        if data["definedBy"].nil?
          parent.optional_in_cfg?(arch_def)
        else
          arch_def.mandatory_extensions.all? do |ext_req|
            ext_req.satisfying_versions.none? do |ext_ver|
              defined_by?(ext_ver)
            end
          end
        end
      )
  end

  # @return [Idl::FunctionBodyAst] Abstract syntax tree of the type() function
  # @return [nil] if the type property is not a function
  # @param symtab [SymbolTable] Symbol table with execution context
  def type_ast(symtab)
    return @type_ast unless @type_ast.nil?
    return nil if @data["type()"].nil?

    @type_ast = symtab.archdef.idl_compiler.compile_func_body(
      @data["type()"],
      name: "CSR[#{csr.name}].#{name}.type()",
      input_file: csr.__source,
      input_line: csr.source_line("fields", name, "type()"),
      symtab:,
      type_check: false
    )

    raise "unexpected #{@type_ast.class}" unless @type_ast.is_a?(Idl::FunctionBodyAst)

    @type_ast
  end

  # @return [Idl::FunctionBodyAst] Abstract syntax tree of the type() function, after it has been type checked
  # @return [nil] if the type property is not a function
  # @param symtab [Idl::SymbolTable] Symbol table
  def type_checked_type_ast(symtab)
    @type_checked_type_asts ||= {}
    ast = @type_checked_type_asts[symtab.hash]
    return ast unless ast.nil?

    symtab_hash = symtab.hash

    symtab = symtab.global_clone

    symtab.push(ast)
    # all CSR instructions are 32-bit
    symtab.add(
      "__expected_return_type",
      Idl::Type.new(:enum_ref, enum_class: symtab.get("CsrFieldType"))
    )

    ast = type_ast(symtab)
    symtab.archdef.idl_compiler.type_check(
      ast,
      symtab,
      "CSR[#{name}].type()"
    )
    symtab.pop
    symtab.release

    @type_checked_type_asts[symtab_hash] = ast
  end

  # @return [Idl::FunctionBodyAst] Abstract syntax tree of the type() function, after it has been type checked and pruned
  # @return [nil] if the type property is not a function
  # @param symtab [Idl::SymbolTable] Global symbols
  def pruned_type_ast(symtab)
    @pruned_type_asts ||= {}
    ast = @pruned_type_asts[symtab.hash]
    return ast unless ast.nil?

    ast = type_checked_type_ast(symtab).prune(symtab.deep_clone)

    symtab_hash = symtab.hash
    symtab = symtab.global_clone
    symtab.push(ast)
    # all CSR instructions are 32-bit
    symtab.add(
      "__expected_return_type",
      Idl::Type.new(:enum_ref, enum_class: symtab.get("CsrFieldType"))
    )

    ast.freeze_tree(symtab)

    symtab.archdef.idl_compiler.type_check(
      ast,
      symtab,
      "CSR[#{name}].type()"
    )
    symtab.pop
    symtab.release
    @pruned_type_asts[symtab_hash] = ast
  end

  # returns the definitive type for a configuration
  #
  # @param symtab [SymbolTable] Symbol table
  # @return [String]
  #    The type of the field. One of:
  #      'RO'    => Read-only
  #      'RO-H'  => Read-only, with hardware update
  #      'RW'    => Read-write
  #      'RW-R'  => Read-write, with a restricted set of legal values
  #      'RW-H'  => Read-write, with a hardware update
  #      'RW-RH' => Read-write, with a hardware update and a restricted set of legal values
  def type(symtab)
    raise ArgumentError, "Argument 1 should be a symtab" unless symtab.is_a?(Idl::SymbolTable)

    unless @type_cache.nil?
      raise "Different archdef for type #{@type_cache.keys},  #{symtab.archdef}" unless @type_cache.key?(symtab.archdef)

      return @type_cache[symtab.archdef]
    end

    type =
      if @data.key?("type")
        @data["type"]
      else
        # the type is config-specific...
        idl = @data["type()"]
        raise "type() is nil for #{csr.name}.#{name} #{@data}?" if idl.nil?

<<<<<<< HEAD
=======


>>>>>>> f91ce904
        # value_result = Idl::AstNode.value_try do
        ast = type_checked_type_ast(symtab)
        begin
          symtab = symtab.global_clone

          symtab.push(ast)
          type =  case ast.return_value(symtab)
                  when 0
                    "RO"
                  when 1
                    "RO-H"
                  when 2
                    "RW"
                  when 3
                    "RW-R"
                  when 4
                    "RW-H"
                  when 5
                    "RW-RH"
                  else
                    raise "Unhandled CsrFieldType value"
                  end
        ensure
          symtab.pop
          symtab.release
        end
        type
        # end
        # Idl::AstNode.value_else(value_result) do
        #   warn "In parsing #{csr.name}.#{name}::type()"
        #   raise "  Return of type() function cannot be evaluated at compile time"
        #   Idl::AstNode.value_error ""
        # end
      end

    @type_cache ||= {}
    @type_cache[symtab.archdef] = type
  end

  # @return [String] A pretty-printed type string
  def type_pretty(symtab)
    raise ArgumentError, "Expecting SymbolTable" unless symtab.is_a?(Idl::SymbolTable)

    str = nil
    value_result = Idl::AstNode.value_try do
      str = type(symtab)
    end
    Idl::AstNode.value_else(value_result) do
      ast = type_ast(symtab)
      str = ast.gen_option_adoc
    end
    str
  end

  # @return [Alias,nil] The aliased field, or nil if there is no alias
  def alias
    return @alias unless @alias.nil?

    if @data.key?("alias")
      raise "Can't parse alias" unless data["alias"] =~ /^[a-z][a-z0-9]+\.[A-Z0-9]+(\[([0-9]+)(:[0-9]+)?\])?$/

      csr_name = Regexp.last_match(1)
      csr_field = Regexp.last_match(2)
      range = Regexp.last_match(3)
      range_start = Regexp.last_match(4)
      range_end = Regexp.last_match(5)

      csr_field = arch_def.csr(csr_name).field(csr_field)
      range =
        if range.nil?
          field.location
        elsif range_end.nil?
          (range_start.to_i..range_start.to_i)
        else
          (range_start.to_i..range_end[1..].to_i)
        end
      @alias = Alias.new(csr_field, range)
    end
    @alias
  end

  # @return [Array<Idl::FunctionDefAst>] List of functions called thorugh this field
  # @param archdef [ArchDef] a configuration
  # @Param effective_xlen [Integer] 32 or 64; needed because fields can change in different XLENs
  def reachable_functions(archdef, effective_xlen)
    return @reachable_functions unless @reachable_functions.nil?

    symtab =
      if (archdef.configured?)
        archdef.symtab
      else
        raise ArgumentError, "Must supply effective_xlen for generic ArchDef" if effective_xlen.nil?

        if effective_xlen == 32
          archdef.symtab_32
        else
          archdef.symtab_64
        end
      end

    fns = []
    if has_custom_sw_write?
      ast = pruned_sw_write_ast(archdef, effective_xlen)
      unless ast.nil?
        sw_write_symtab = symtab.deep_clone
        sw_write_symtab.push(ast)
        sw_write_symtab.add("csr_value", Idl::Var.new("csr_value", csr.bitfield_type(symtab.archdef, effective_xlen)))
        fns.concat ast.reachable_functions(sw_write_symtab)
      end
    end
    if @data.key?("type()")
      ast = pruned_type_ast(symtab.deep_clone)
      unless ast.nil?
        fns.concat ast.reachable_functions(symtab.deep_clone.push(ast))
      end
    end
    if @data.key?("reset_value()")
      ast = pruned_reset_value_ast(symtab.deep_clone)
      unless ast.nil?
        fns.concat ast.reachable_functions(symtab.deep_clone.push(ast))
      end
    end

    @reachable_functions = fns.uniq
  end

  # @return [Array<Idl::FunctionDefAst>] List of functions called thorugh this field, irrespective of context
  # @param symtab [SymbolTable]
  def reachable_functions_unevaluated(symtab)
    raise ArgumentError, "Argument should be a symtab" unless symtab.is_a?(Idl::SymbolTable)

    return @reachable_functions_unevaluated unless @reachable_functions_unevaluated.nil?

    fns = []
    if has_custom_sw_write?
      ast = sw_write_ast(symtab)
      unless ast.nil?
        fns.concat ast.reachable_functions_unevaluated(symtab)
      end
    end
    if @data.key?("type()")
      ast = type_ast(symtab)
      unless ast.nil?
        fns.concat ast.reachable_functions_unevaluated(symtab)
      end
    end
    if @data.key?("reset_value()")
      ast = reset_value_ast(symtab)
      unless ast.nil?
        fns.concat ast.reachable_functions_unevalutated(symtab)
      end
    end

    @reachable_functions_unevaluated = fns.uniq
  end

  # @return [Csr] Parent CSR for this field
  alias csr parent

  # @param arch_def [ArchDef] A configuration
  # @return [Boolean] Whether or not the location of the field changes dynamically
  #                   (e.g., based on mstatus.SXL) in the configuration
  def dynamic_location?(arch_def)
    # if there is no location_rv32, the the field never changes
    return false unless @data["location"].nil?

    # the field changes *if* some mode with access can change XLEN
    csr.modes_with_access.any? { |mode| arch_def.multi_xlen_in_mode?(mode) }
  end

  # @param arch_def [IdL::Compiler] A compiler
  # @return [Idl::FunctionBodyAst] Abstract syntax tree of the reset_value function
  # @return [nil] If the reset_value is not a function
  def reset_value_ast(symtab)
    raise ArgumentError, "Argument should be a symtab (is a #{symtab.class.name})" unless symtab.is_a?(Idl::SymbolTable)

    return @reset_value_ast unless @reset_value_ast.nil?
    return nil unless @data.key?("reset_value()")

    @reset_value_ast = symtab.archdef.idl_compiler.compile_func_body(
      @data["reset_value()"],
      return_type: Idl::Type.new(:bits, width: 64),
      name: "CSR[#{parent.name}].#{name}.reset_value()",
      input_file: csr.__source,
      input_line: csr.source_line("fields", name, "reset_value()"),
      symtab:,
      type_check: false
    )
  end

  # @param symtab [Idl::SymbolTable] A symbol table with globals
  # @return [Idl::FunctionBodyAst] Abstract syntax tree of the reset_value function, after being type checked
  # @return [nil] If the reset_value is not a function
  def type_checked_reset_value_ast(symtab)
    raise ArgumentError, "Expecting Idl::SymbolTable" unless symtab.is_a?(Idl::SymbolTable)

    @type_checked_reset_value_asts ||= {}
    ast = @type_checked_reset_value_asts[symtab.hash]
    return ast unless ast.nil?

    return nil unless @data.key?("reset_value()")

    ast = reset_value_ast(symtab)

    symtab_hash = symtab.hash
    symtab = symtab.deep_clone
    symtab.push(ast)
    symtab.add("__expected_return_type", Idl::Type.new(:bits, width: 64))
    symtab.archdef.idl_compiler.type_check(
      ast,
      symtab,
      "CSR[#{csr.name}].reset_value()"
    )
    @type_checked_reset_value_asts[symtab_hash] = ast
  end

  # @param symtab [Idl::SymbolTable] Global symbol table
  # @return [Idl::FunctionBodyAst] Abstract syntax tree of the reset_value function, type checked and pruned
  # @return [nil] If the reset_value is not a function
  def pruned_reset_value_ast(symtab)
    @pruned_reset_value_asts ||= {}
    ast = @pruned_reset_value_asts[symtab.hash]
    return ast unless ast.nil?

    return nil unless @data.key?("reset_value()")

    ast = type_checked_reset_value_ast(symtab)

    symtab_hash = symtab.hash
    symtab = symtab.deep_clone
    symtab.push(ast)
    symtab.add("__expected_return_type", Idl::Type.new(:bits, width: 64))

    ast = ast.prune(symtab)

    symtab.pop

    ast.freeze_tree(symtab)

    symtab.push(ast)
    symtab.add("__expected_return_type", Idl::Type.new(:bits, width: 64))
    symtab.archdef.idl_compiler.type_check(
      ast,
      symtab,
      "CSR[#{csr.name}].#{name}.reset_value()"
    )

    @type_checked_reset_value_asts[symtab_hash] = ast
  end

  # @param arch_def [ArchDef] A config
  # @return [Integer] The reset value of this field
  # @return [String]  The string 'UNDEFINED_LEGAL' if, for this config, there is no defined reset value
  def reset_value(arch_def)
    cached_value = @reset_value_cache.nil? ? nil : @reset_value_cache[arch_def]
    return cached_value if cached_value

    @reset_value_cache ||= {}

    @reset_value_cache[arch_def] =
      if @data.key?("reset_value")
        @data["reset_value"]
      else
        symtab = arch_def.symtab
        ast = pruned_reset_value_ast(symtab.deep_clone)
        val = ast.return_value(symtab.deep_clone.push(ast))
        val = "UNDEFINED_LEGAL" if val == 0x1_0000_0000_0000_0000
        val
      end
  end

  def dynamic_reset_value?(arch_def)
    return false unless @data["reset_value"].nil?

    value_result = Idl::AstNode.value_try do
      reset_value(arch_def)
      false
    end || true
  end

  def reset_value_pretty(arch_def)
    str = nil
    value_result = Idl::AstNode.value_try do
      str = reset_value(arch_def)
    end
    Idl::AstNode.value_else(value_result) do
      ast = reset_value_ast(arch_def.symtab)
      str = ast.gen_option_adoc
    end
    str
  end

  # @return [Boolean] true if the CSR field has a custom sw_write function
  def has_custom_sw_write?
    @data.key?("sw_write(csr_value)") && !@data["sw_write(csr_value)"].empty?
  end

  # @return [FunctionBodyAst] The abstract syntax tree of the sw_write() function, after being type checked
  # @param effective_xlen [Integer] 32 or 64; the effective XLEN to evaluate this field in (relevant when fields move in different XLENs)
  # @param symtab [Idl::SymbolTable] Symbol table with globals
  def type_checked_sw_write_ast(symtab, effective_xlen)
    @type_checked_sw_write_asts ||= {}
    ast = @type_checked_sw_write_asts[symtab.hash]
    return ast unless ast.nil?

    return nil unless @data.key?("sw_write(csr_value)")

    symtab_hash = symtab.hash
    symtab = symtab.global_clone
    symtab.push(ast)
    # all CSR instructions are 32-bit
    symtab.add(
      "__instruction_encoding_size",
      Idl::Var.new("__instruction_encoding_size", Idl::Type.new(:bits, width: 6), 32)
    )
    symtab.add(
      "__expected_return_type",
      Idl::Type.new(:bits, width: 128) # to accomodate special return values (e.g., UNDEFIEND_LEGAL_DETERMINISITIC)
    )
    symtab.add(
      "csr_value",
      Idl::Var.new("csr_value", csr.bitfield_type(symtab.archdef, effective_xlen))
    )

    ast = sw_write_ast(symtab)
    symtab.archdef.idl_compiler.type_check(
      ast,
      symtab,
      "CSR[#{csr.name}].#{name}.sw_write()"
    )
    symtab.pop
    symtab.release
    @type_checked_sw_write_asts[symtab_hash] = ast
  end

  # @return [Idl::FunctionBodyAst] The abstract syntax tree of the sw_write() function
  # @return [nil] If there is no sw_write() function
  # @param archdef [ArchDef] An architecture definition
  def sw_write_ast(symtab)
    raise ArgumentError, "Argument should be a symtab" unless symtab.is_a?(Idl::SymbolTable)

    return @sw_write_ast unless @sw_write_ast.nil?
    return nil if @data["sw_write(csr_value)"].nil?

    # now, parse the function
    @sw_write_ast = symtab.archdef.idl_compiler.compile_func_body(
      @data["sw_write(csr_value)"],
      return_type: Idl::Type.new(:bits, width: 128), # big int to hold special return values
      name: "CSR[#{csr.name}].#{name}.sw_write(csr_value)",
      input_file: csr.__source,
      input_line: csr.source_line("fields", name, "sw_write(csr_value)"),
      symtab:,
      type_check: false
    )

    raise "unexpected #{@sw_write_ast.class}" unless @sw_write_ast.is_a?(Idl::FunctionBodyAst)

    @sw_write_ast
  end

  # @return [Idl::FunctionBodyAst] The abstract syntax tree of the sw_write() function, type checked and pruned
  # @return [nil] if there is no sw_write() function
  # @param effective_xlen [Integer] effective xlen, needed because fields can change in different bases
  # @param arch_def [ArchDef] A configuration
  def pruned_sw_write_ast(arch_def, effective_xlen)
    @pruned_sw_write_asts ||= {}
    ast = @pruned_sw_write_asts[arch_def.name]
    return ast unless ast.nil?

    return nil unless @data.key?("sw_write(csr_value)")

    raise ArgumentError, "arch_def must be configured to prune" if arch_def.unconfigured?

    symtab = arch_def.symtab.global_clone
    symtab.push(ast)
    # all CSR instructions are 32-bit
    symtab.add(
      "__instruction_encoding_size",
      Idl::Var.new("__instruction_encoding_size", Idl::Type.new(:bits, width: 6), 32)
    )
    symtab.add(
      "__expected_return_type",
      Idl::Type.new(:bits, width: 128)
    )
    symtab.add(
      "csr_value",
      Idl::Var.new("csr_value", csr.bitfield_type(arch_def, effective_xlen))
    )

    ast = type_checked_sw_write_ast(arch_def.symtab, effective_xlen)
    ast = ast.prune(symtab)
    raise "Symbol table didn't come back at global + 1" unless symtab.levels == 2

    ast.freeze_tree(arch_def.symtab)


    arch_def.idl_compiler.type_check(
      ast,
      symtab,
      "CSR[#{name}].sw_write(csr_value)"
    )

    symtab.pop
    symtab.release

    @pruned_sw_write_asts[arch_def.name] = ast
  end

  # @param arch_def [ArchDef] A config. May be nil if the location is not configturation-dependent
  # @param effective_xlen [Integer] The effective xlen, needed since some fields change location with XLEN. If the field location is not determined by XLEN, then this parameter can be nil
  # @return [Range] the location within the CSR as a range (single bit fields will be a range of size 1)
  def location(arch_def, effective_xlen = nil)
    key =
      if @data.key?("location")
        "location"
      else
        raise ArgumentError, "The location of #{csr.name}.#{name} changes with XLEN, so effective_xlen must be provided" unless [32, 64].include?(effective_xlen)

        "location_rv#{effective_xlen}"
      end

    raise "Missing location for #{csr.name}.#{name} (#{key})?" unless @data.key?(key)

    if @data[key].is_a?(Integer)
      csr_length = csr.length(arch_def, effective_xlen || @data["base"])
      if csr_length.nil?
        # we don't know the csr length for sure, so we can only check again max_length
        if @data[key] > csr.max_length(arch_def)
          raise "Location (#{key} = #{@data[key]}) is past the max csr length (#{csr.max_length(arch_def)}) in #{csr.name}.#{name}"
        end
      elsif @data[key] > csr_length
        raise "Location (#{key} = #{@data[key]}) is past the csr length (#{csr.length(arch_def, effective_xlen)}) in #{csr.name}.#{name}"
      end

      @data[key]..@data[key]
    elsif @data[key].is_a?(String)
      e, s = @data[key].split("-").map(&:to_i)
      raise "Invalid location" if s > e

      csr_length = csr.length(arch_def, effective_xlen || @data["base"])
      if csr_length.nil?
        # we don't know the csr length for sure, so we can only check again max_length
        if e > csr.max_length(arch_def)
          raise "Location (#{key} = #{@data[key]}) is past the max csr length (#{csr.max_length(arch_def)}) in #{csr.name}.#{name}"
        end
      elsif e > csr_length
        raise "Location (#{key} = #{@data[key]}) is past the csr length (#{csr_length}) in #{csr.name}.#{name}"

      end

      s..e
    end
  end

  # @return [Boolean] Whether or not this field only exists when XLEN == 64
  def base64_only? = @data.key?("base") && @data["base"] == 64

  # @return [Boolean] Whether or not this field only exists when XLEN == 32
  def base32_only? = @data.key?("base") && @data["base"] == 32

  def defined_in_base32? = @data["base"].nil? || @data["base"] == 32
  def defined_in_base64? = @data["base"].nil? || @data["base"] == 64

  # @return [Boolean] Whether or not this field exists for any XLEN
  def defined_in_all_bases? = @data["base"].nil?

  # @param arch_def [ArchDef] A config. May be nil if the width of the field is not configuration-dependent
  # @param effective_xlen [Integer] The effective xlen, needed since some fields change location with XLEN. If the field location is not determined by XLEN, then this parameter can be nil
  # @return [Integer] Number of bits in the field
  def width(arch_def, effective_xlen)
    location(arch_def, effective_xlen).size
  end

  def location_cond32
    case csr.priv_mode
    when "M"
      "CSR[misa].MXL == 0"
    when "S"
      "CSR[mstatus].SXL == 0"
    when "VS"
      "CSR[hstatus].VSXL == 0"
    else
      raise "Unexpected priv mode #{csr.priv_mode} for #{csr.name}"
    end
  end

  def location_cond64
    case csr.priv_mode
    when "M"
      "CSR[misa].MXL == 1"
    when "S"
      "CSR[mstatus].SXL == 1"
    when "VS"
      "CSR[hstatus].VSXL == 1"
    else
      raise "Unexpected priv mode #{csr.priv_mode} for #{csr.name}"
    end
  end

  # @return [String] Pretty-printed location string
  def location_pretty(arch_def, effective_xlen = nil)
    derangeify = proc { |loc|
      next loc.min.to_s if loc.size == 1

      "#{loc.max}:#{loc.min}"
    }

    if dynamic_location?(arch_def)
      condition =
        case csr.priv_mode
        when "M"
          "CSR[misa].MXL == %%"
        when "S"
          "CSR[mstatus].SXL == %%"
        when "VS"
          "CSR[hstatus].VSXL == %%"
        else
          raise "Unexpected priv mode #{csr.priv_mode} for #{csr.name}"
        end

      if effective_xlen.nil?
        <<~LOC
          * #{derangeify.call(location(arch_def, 32))} when #{condition.sub('%%', '0')}
          * #{derangeify.call(location(arch_def, 64))} when #{condition.sub('%%', '1')}
        LOC
      else
        derangeify.call(location(arch_def, effective_xlen))
      end
    else
      derangeify.call(location(arch_def, arch_def.mxlen))
    end
  end

  TYPE_DESC_MAP = {
    "RO" =>
      <<~DESC,
        *Read-Only*

        Field has a hardwired value that does not change.
        Writes to an RO field are ignored.
      DESC
    "RO-H" =>
      <<~DESC,
        *Read-Only with Hardware update*

        Writes are ignored.
        Reads reflect a value dynamically generated by hardware.
      DESC
    "RW" =>
      <<~DESC,
        *Read-Write*

        Field is writable by software.
        Any value that fits in the field is acceptable and shall be retained for subsequent reads.
      DESC
    "RW-R" =>
      <<~DESC,
        *Read-Write Restricted*

        Field is writable by software.
        Only certain values are legal.
        Writing an illegal value into the field is ignored, and the field retains its prior state.
      DESC
    "RW-H" =>
      <<~DESC,
        *Read-Write with Hardware update*

        Field is writable by software.
        Any value that fits in the field is acceptable.
        Hardware also updates the field without an explicit software write.
      DESC
    "RW-RH" =>
      <<~DESC
        *Read-Write Restricted with Hardware update*

        Field is writeable by software.
        Only certain values are legal.
        Writing an illegal value into the field is ignored, such that the field retains its prior state.
        Hardware also updates the field without an explicit software write.)
      DESC
  }.freeze

  # @return [String] Long description of the field type
  def type_desc(arch_def)
    TYPE_DESC_MAP[type(arch_def.symtab)]
  end
end<|MERGE_RESOLUTION|>--- conflicted
+++ resolved
@@ -175,11 +175,6 @@
         idl = @data["type()"]
         raise "type() is nil for #{csr.name}.#{name} #{@data}?" if idl.nil?
 
-<<<<<<< HEAD
-=======
-
-
->>>>>>> f91ce904
         # value_result = Idl::AstNode.value_try do
         ast = type_checked_type_ast(symtab)
         begin
