# frozen_string_literal: true

require "etc"

$root = Pathname.new(__FILE__).dirname.realpath
$lib = $root / "lib"

require "ruby-progressbar"
require "yard"
require "minitest/test_task"

require_relative $root / "lib" / "architecture"

directory "#{$root}/.stamps"

Dir.glob("#{$root}/backends/*/tasks.rake") do |rakefile|
  load rakefile
end

directory "#{$root}/.stamps"

def cfg_arch_for(config_name)
  Rake::Task["#{$root}/.stamps/resolve-#{config_name}.stamp"].invoke

  @cfg_archs ||= {}
  return @cfg_archs[config_name] if @cfg_archs.key?(config_name)

  @cfg_archs[config_name] =
    ConfiguredArchitecture.new(
      config_name,
      $root / "gen" / "resolved_arch" / config_name,
      overlay_path: $root / "cfgs" / config_name / "arch_overlay"
    )
end

namespace :gen do
  desc "Generate documentation for the ruby tooling"
  task tool_doc: "#{$root}/.stamps/dev_gems" do
    Dir.chdir($root) do
      sh "bundle exec yard doc --yardopts cfg_arch.yardopts"
      sh "bundle exec yard doc --yardopts idl.yardopts"
    end
  end

  desc "Resolve the standard in arch/, and write it to resolved_arch/"
  task "resolved_arch" do
    sh "#{$root}/.home/.venv/bin/python3 lib/yaml_resolver.py resolve arch resolved_arch"
  end
end

# rule to generate standard for any configurations with an overlay
rule %r{#{$root}/.stamps/resolve-.+\.stamp} => proc { |tname|
  cfg_name = File.basename(tname, ".stamp").sub("resolve-", "")
  arch_files = Dir.glob("#{$root}/arch/**/*.yaml")
  overlay_files = Dir.glob("#{$root}/cfgs/#{cfg_name}/arch_overlay/**/*.yaml")
  [
    "#{$root}/.stamps",
    "#{$root}/lib/yaml_resolver.py"
  ] + arch_files + overlay_files
} do |t|
  cfg_name = File.basename(t.name, ".stamp").sub("resolve-", "")
  sh "#{$root}/.home/.venv/bin/python3 lib/yaml_resolver.py merge arch cfgs/#{cfg_name}/arch_overlay gen/arch/#{cfg_name}"
  sh "#{$root}/.home/.venv/bin/python3 lib/yaml_resolver.py resolve gen/arch/#{cfg_name} gen/resolved_arch/#{cfg_name}"

  FileUtils.touch t.name
end

namespace :serve do
  desc <<~DESC
    Start an HTML server to view the generated HTML documentation for the tool

    The default port is 8000, though it can be overridden with an argument
  DESC
  task :tool_doc, [:port] => "gen:tool_doc" do |_t, args|
    args.with_defaults(port: 8000)

    puts <<~MSG
      Server will come up on http://#{`hostname`.strip}:#{args[:port]}.
      It will regenerate the documentation on every access

    MSG
    sh "yard server -p #{args[:port]} --reload"
  end
end

namespace :test do
  # "Run the IDL compiler test suite"
  task :idl_compiler do
    t = Minitest::TestTask.new(:lib_test)
    t.test_globs = ["#{$root}/lib/idl/tests/test_*.rb"]
    t.process_env
    ruby t.make_test_cmd
  end

  # "Run the Ruby library test suite"
  task :lib do
    t = Minitest::TestTask.new(:lib_test)
    t.test_globs = ["#{$root}/lib/test/test_*.rb"]
    t.process_env
    ruby t.make_test_cmd
  end
end

desc "Clean up all generated files"
task :clean do
  warn "Don't run clean using Rake. Run `./do clean` (alias for `./bin/clean`) instead."
end

namespace :test do
  task :insts do
    puts "Checking instruction encodings..."
    inst_paths = Dir.glob("#{$root}/arch/inst/**/*.yaml").map { |f| Pathname.new(f) }
    inst_paths.each do |inst_path|
      Validator.instance.validate_instruction(inst_path)
    end
    puts "All instruction encodings pass basic sanity tests"
  end
  task schema: "gen:resolved_arch" do
    puts "Checking arch files against schema.."
    Architecture.new("#{$root}/resolved_arch").validate(show_progress: true)
    puts "All files validate against their schema"
  end
  task idl: ["gen:resolved_arch", "#{$root}/.stamps/resolve-rv32.stamp", "#{$root}/.stamps/resolve-rv64.stamp"]  do
    print "Parsing IDL code for RV32..."
    cfg_arch32 = cfg_arch_for("rv32")
    puts "done"

    cfg_arch32.type_check

    print "Parsing IDL code for RV64..."
    cfg_arch64 = cfg_arch_for("rv64")
    puts "done"

    cfg_arch64.type_check

    puts "All IDL passed type checking"
  end
end

def insert_warning(str, from)
  # insert a warning on the second line
  lines = str.lines
  first_line = lines.shift
  lines.unshift(first_line, "\n# WARNING: This file is auto-generated from #{Pathname.new(from).relative_path_from($root)}").join("")
end
private :insert_warning

(3..31).each do |hpm_num|
  file "#{$root}/arch/csr/Zihpm/mhpmcounter#{hpm_num}.yaml" => [
    "#{$root}/arch/csr/Zihpm/mhpmcounterN.layout",
    __FILE__
   ] do |t|
    erb = ERB.new(File.read($root / "arch/csr/Zihpm/mhpmcounterN.layout"), trim_mode: "-")
    erb.filename = "#{$root}/arch/csr/Zihpm/mhpmcounterN.layout"
    File.write(t.name, insert_warning(erb.result(binding), t.prerequisites.first))
  end
  file "#{$root}/arch/csr/Zihpm/mhpmcounter#{hpm_num}h.yaml" => [
    "#{$root}/arch/csr/Zihpm/mhpmcounterNh.layout",
    __FILE__
   ] do |t|
    erb = ERB.new(File.read($root / "arch/csr/Zihpm/mhpmcounterNh.layout"), trim_mode: "-")
    erb.filename = "#{$root}/arch/csr/Zihpm/mhpmcounterNh.layout"
    File.write(t.name, insert_warning(erb.result(binding), t.prerequisites.first))
  end
  file "#{$root}/arch/csr/Zihpm/mhpmevent#{hpm_num}.yaml" => [
    "#{$root}/arch/csr/Zihpm/mhpmeventN.layout",
    __FILE__
   ] do |t|
    erb = ERB.new(File.read($root / "arch/csr/Zihpm/mhpmeventN.layout"), trim_mode: "-")
    erb.filename = "#{$root}/arch/csr/Zihpm/mhpmeventN.layout"
    File.write(t.name, insert_warning(erb.result(binding), t.prerequisites.first))
  end
  file "#{$root}/arch/csr/Zihpm/mhpmevent#{hpm_num}h.yaml" => [
    "#{$root}/arch/csr/Zihpm/mhpmeventNh.layout",
    __FILE__
   ] do |t|
    erb = ERB.new(File.read($root / "arch/csr/Zihpm/mhpmeventNh.layout"), trim_mode: "-")
    erb.filename = "#{$root}/arch/csr/Zihpm/mhpmeventNh.layout"
    File.write(t.name, insert_warning(erb.result(binding), t.prerequisites.first))
  end
  file "#{$root}/arch/csr/Zihpm/hpmcounter#{hpm_num}.yaml" => [
    "#{$root}/arch/csr/Zihpm/hpmcounterN.layout",
    __FILE__
   ] do |t|
    erb = ERB.new(File.read($root / "arch/csr/Zihpm/hpmcounterN.layout"), trim_mode: "-")
    erb.filename = "#{$root}/arch/csr/Zihpm/hpmcounterN.layout"
    File.write(t.name, insert_warning(erb.result(binding), t.prerequisites.first))
  end
  file "#{$root}/arch/csr/Zihpm/hpmcounter#{hpm_num}h.yaml" => [
    "#{$root}/arch/csr/Zihpm/hpmcounterNh.layout",
    __FILE__
    ] do |t|
    erb = ERB.new(File.read($root / "arch/csr/Zihpm/hpmcounterNh.layout"), trim_mode: "-")
    erb.filename = "#{$root}/arch/csr/Zihpm/hpmcounterNh.layout"
    File.write(t.name, insert_warning(erb.result(binding), t.prerequisites.first))
  end
end

(0..63).each do |pmpaddr_num|
  file "#{$root}/arch/csr/I/pmpaddr#{pmpaddr_num}.yaml" => [
    "#{$root}/arch/csr/I/pmpaddrN.layout",
    __FILE__
   ] do |t|
    erb = ERB.new(File.read($root / "arch/csr/I/pmpaddrN.layout"), trim_mode: "-")
    erb.filename = "#{$root}/arch/csr/I/pmpaddrN.layout"
    File.write(t.name, insert_warning(erb.result(binding), t.prerequisites.first))
  end
end

(0..15).each do |pmpcfg_num|
  file "#{$root}/arch/csr/I/pmpcfg#{pmpcfg_num}.yaml" => [
    "#{$root}/arch/csr/I/pmpcfgN.layout",
    __FILE__
   ] do |t|
    erb = ERB.new(File.read($root / "arch/csr/I/pmpcfgN.layout"), trim_mode: "-")
    erb.filename = "#{$root}/arch/csr/I/pmpcfgN.layout"
    File.write(t.name, insert_warning(erb.result(binding), t.prerequisites.first))
  end
end

file "#{$root}/arch/csr/I/mcounteren.yaml" => [
  "#{$root}/arch/csr/I/mcounteren.layout",
  __FILE__
] do |t|
  erb = ERB.new(File.read($root / "arch/csr/I/mcounteren.layout"), trim_mode: "-")
  erb.filename = "#{$root}/arch/csr/I/mcounteren.layout"
  File.write(t.name, insert_warning(erb.result(binding), t.prerequisites.first))
end

file "#{$root}/arch/csr/S/scounteren.yaml" => [
  "#{$root}/arch/csr/S/scounteren.layout",
  __FILE__
] do |t|
  erb = ERB.new(File.read($root / "arch/csr/S/scounteren.layout"), trim_mode: "-")
  erb.filename = "#{$root}/arch/csr/S/scounteren.layout"
  File.write(t.name, insert_warning(erb.result(binding), t.prerequisites.first))
end

file "#{$root}/arch/csr/H/hcounteren.yaml" => [
  "#{$root}/arch/csr/H/hcounteren.layout",
  __FILE__
] do |t|
  erb = ERB.new(File.read($root / "arch/csr/H/hcounteren.layout"), trim_mode: "-")
  erb.filename = "#{$root}/arch/csr/H/hcounteren.layout"
  File.write(t.name, insert_warning(erb.result(binding), t.prerequisites.first))
end

file "#{$root}/arch/csr/Zicntr/mcountinhibit.yaml" => [
  "#{$root}/arch/csr/Zicntr/mcountinhibit.layout",
  __FILE__
] do |t|
  erb = ERB.new(File.read($root / "arch/csr/Zicntr/mcountinhibit.layout"), trim_mode: "-")
  erb.filename = "#{$root}/arch/csr/Zicntr/mcountinhibit.layout"
  File.write(t.name, insert_warning(erb.result(binding), t.prerequisites.first))
end

namespace :gen do
  desc "Generate architecture files from layouts"
  task :arch do
    (3..31).each do |hpm_num|
      Rake::Task["#{$root}/arch/csr/Zihpm/mhpmcounter#{hpm_num}.yaml"].invoke
      Rake::Task["#{$root}/arch/csr/Zihpm/mhpmcounter#{hpm_num}h.yaml"].invoke
      Rake::Task["#{$root}/arch/csr/Zihpm/mhpmevent#{hpm_num}.yaml"].invoke
      Rake::Task["#{$root}/arch/csr/Zihpm/mhpmevent#{hpm_num}h.yaml"].invoke

      Rake::Task["#{$root}/arch/csr/Zihpm/hpmcounter#{hpm_num}.yaml"].invoke
      Rake::Task["#{$root}/arch/csr/Zihpm/hpmcounter#{hpm_num}h.yaml"].invoke
    end

    Rake::Task["#{$root}/arch/csr/I/mcounteren.yaml"].invoke
    Rake::Task["#{$root}/arch/csr/S/scounteren.yaml"].invoke
    Rake::Task["#{$root}/arch/csr/H/hcounteren.yaml"].invoke
    Rake::Task["#{$root}/arch/csr/Zicntr/mcountinhibit.yaml"].invoke

    (0..63).each do |pmpaddr_num|
      Rake::Task["#{$root}/arch/csr/I/pmpaddr#{pmpaddr_num}.yaml"].invoke
    end

    (0..15).each do |pmpcfg_num|
      Rake::Task["#{$root}/arch/csr/I/pmpcfg#{pmpcfg_num}.yaml"].invoke
    end
  end
end

<<<<<<< HEAD
desc <<~DESC
  Run the regression tests

  These tests must pass before a commit will be allowed in the main branch on GitHub
DESC
task :regress do
  Rake::Task["idl_test"].invoke
  Rake::Task["lib_test"].invoke
  Rake::Task["validate"].invoke
  ENV["MANUAL_NAME"] = "isa"
  ENV["VERSIONS"] = "all"
  Rake::Task["gen:html_manual"].invoke
  Rake::Task["gen:html"].invoke("generic_rv64")
  ENV["EXT"] = "B"
  ENV["VERSION"] = "latest"
  Rake::Task["gen:ext_pdf"].invoke
  Rake::Task["#{$root}/gen/certificate_doc/pdf/MockCertificateModel.pdf"].invoke
  Rake::Task["#{$root}/gen/certificate_doc/pdf/MC100-32.pdf"].invoke
  Rake::Task["#{$root}/gen/certificate_doc/pdf/MC100-64.pdf"].invoke
  Rake::Task["#{$root}/gen/profile_doc/pdf/MockProfileRelease.pdf"].invoke
  Rake::Task["#{$root}/gen/profile_doc/pdf/RVA20.pdf"].invoke
  Rake::Task["#{$root}/gen/profile_doc/pdf/RVA22.pdf"].invoke
  Rake::Task["#{$root}/gen/profile_doc/pdf/RVI20.pdf"].invoke

  puts
  puts "Regression test PASSED"
end

desc <<~DESC
  Generate all portfolio-based PDF artifacts (certificates and profiles)
DESC
task :portfolios do
  portfolio_start_msg("MockCertificateModel")
  Rake::Task["#{$root}/gen/certificate_doc/pdf/MockCertificateModel.pdf"].invoke
  portfolio_start_msg("MockProfileRelease")
  Rake::Task["#{$root}/gen/profile_doc/pdf/MockProfileRelease.pdf"].invoke
  portfolio_start_msg("MC100-32")
  Rake::Task["#{$root}/gen/certificate_doc/pdf/MC100-32.pdf"].invoke
  portfolio_start_msg("MC100-64")
  Rake::Task["#{$root}/gen/certificate_doc/pdf/MC100-64.pdf"].invoke
  portfolio_start_msg("MC200-32")
  Rake::Task["#{$root}/gen/certificate_doc/pdf/MC200-32.pdf"].invoke
  portfolio_start_msg("MC200-64")
  Rake::Task["#{$root}/gen/certificate_doc/pdf/MC200-64.pdf"].invoke
  portfolio_start_msg("MC300-32")
  Rake::Task["#{$root}/gen/certificate_doc/pdf/MC300-32.pdf"].invoke
  portfolio_start_msg("MC300-64")
  Rake::Task["#{$root}/gen/certificate_doc/pdf/MC300-64.pdf"].invoke
  portfolio_start_msg("RVI20")
  Rake::Task["#{$root}/gen/profile_doc/pdf/RVI20.pdf"].invoke
  portfolio_start_msg("RVA20")
  Rake::Task["#{$root}/gen/profile_doc/pdf/RVA20.pdf"].invoke
  portfolio_start_msg("RVA22")
  Rake::Task["#{$root}/gen/profile_doc/pdf/RVA22.pdf"].invoke
end

def portfolio_start_msg(name)
  puts ""
  puts "================================================================================================="
  puts "#{name}"
  puts "================================================================================================="
  puts ""
=======
namespace :test do
  desc <<~DESC
    Run smoke tests

    These are basic but fast-running tests to check the database and tools
  DESC
  task :smoke do
    Rake::Task["test:idl_compiler"].invoke
    Rake::Task["test:lib"].invoke
    Rake::Task["test:schema"].invoke
    Rake::Task["test:idl"].invoke
  end

  desc <<~DESC
    Run the regression tests

    These tests must pass before a commit will be allowed in the main branch on GitHub
  DESC
  task :regress do
    Rake::Task["test:smoke"].invoke

    ENV["MANUAL_NAME"] = "isa"
    ENV["VERSIONS"] = "all"
    Rake::Task["gen:html_manual"].invoke

    ENV["EXT"] = "B"
    ENV["VERSION"] = "latest"
    Rake::Task["gen:ext_pdf"].invoke

    Rake::Task["gen:html"].invoke("generic_rv64")

    Rake::Task["#{$root}/gen/certificate_doc/pdf/MockCertificateModel.pdf"].invoke
    Rake::Task["#{$root}/gen/profile_doc/pdf/MockProfileRelease.pdf"].invoke

    puts
    puts "Regression test PASSED"
  end

  desc <<~DESC
    Run the nightly regression tests

    Generally, this tries to build all artifacts
  DESC
  task :nightly do
    Rake::Task["regress"].invoke

    Rake::Task["#{$root}/gen/certificate_doc/pdf/MC100.pdf"].invoke
    Rake::Task["#{$root}/gen/profile_doc/pdf/RVA20.pdf"].invoke
    Rake::Task["#{$root}/gen/profile_doc/pdf/RVA22.pdf"].invoke
    Rake::Task["#{$root}/gen/profile_doc/pdf/RVI20.pdf"].invoke

    puts
    puts "Nightly regression test PASSED"
  end
end

namespace :gen do
  desc <<~DESC
    Generate all certificates and profile PDFs.
  DESC
  task :cert_profile_pdfs do
    puts "==================================="
    puts "cert_profile_pdfs: Generating MC100"
    puts "                   1st target"
    puts "==================================="
    Rake::Task["#{$root}/gen/certificate_doc/pdf/MC100.pdf"].invoke

    puts "=================================================="
    puts "cert_profile_pdfs: Generating MockCertificateModel"
    puts "                   2nd target"
    puts "=================================================="
    Rake::Task["#{$root}/gen/certificate_doc/pdf/MockCertificateModel.pdf"].invoke

    puts "==================================="
    puts "cert_profile_pdfs: Generating RVA20"
    puts "                   3rd target"
    puts "==================================="
    Rake::Task["#{$root}/gen/profile_doc/pdf/RVA20.pdf"].invoke

    puts "==================================="
    puts "cert_profile_pdfs: Generating RVA22"
    puts "                   4th target"
    puts "==================================="
    Rake::Task["#{$root}/gen/profile_doc/pdf/RVA22.pdf"].invoke

    puts "==================================="
    puts "cert_profile_pdfs: Generating RVI20"
    puts "                   5th target"
    puts "==================================="
    Rake::Task["#{$root}/gen/profile_doc/pdf/RVI20.pdf"].invoke

    puts "==================================="
    puts "cert_profile_pdfs: Generating MockProfileRelease"
    puts "                   6th target"
    puts "==================================="
    Rake::Task["#{$root}/gen/profile_doc/pdf/MockProfileRelease.pdf"].invoke
  end
>>>>>>> bc5ec90a
end<|MERGE_RESOLUTION|>--- conflicted
+++ resolved
@@ -282,33 +282,55 @@
   end
 end
 
-<<<<<<< HEAD
-desc <<~DESC
-  Run the regression tests
-
-  These tests must pass before a commit will be allowed in the main branch on GitHub
-DESC
-task :regress do
-  Rake::Task["idl_test"].invoke
-  Rake::Task["lib_test"].invoke
-  Rake::Task["validate"].invoke
-  ENV["MANUAL_NAME"] = "isa"
-  ENV["VERSIONS"] = "all"
-  Rake::Task["gen:html_manual"].invoke
-  Rake::Task["gen:html"].invoke("generic_rv64")
-  ENV["EXT"] = "B"
-  ENV["VERSION"] = "latest"
-  Rake::Task["gen:ext_pdf"].invoke
-  Rake::Task["#{$root}/gen/certificate_doc/pdf/MockCertificateModel.pdf"].invoke
-  Rake::Task["#{$root}/gen/certificate_doc/pdf/MC100-32.pdf"].invoke
-  Rake::Task["#{$root}/gen/certificate_doc/pdf/MC100-64.pdf"].invoke
-  Rake::Task["#{$root}/gen/profile_doc/pdf/MockProfileRelease.pdf"].invoke
-  Rake::Task["#{$root}/gen/profile_doc/pdf/RVA20.pdf"].invoke
-  Rake::Task["#{$root}/gen/profile_doc/pdf/RVA22.pdf"].invoke
-  Rake::Task["#{$root}/gen/profile_doc/pdf/RVI20.pdf"].invoke
-
-  puts
-  puts "Regression test PASSED"
+namespace :test do
+  desc <<~DESC
+    Run smoke tests
+
+    These are basic but fast-running tests to check the database and tools
+  DESC
+  task :smoke do
+    Rake::Task["test:idl_compiler"].invoke
+    Rake::Task["test:lib"].invoke
+    Rake::Task["test:schema"].invoke
+    Rake::Task["test:idl"].invoke
+  end
+
+  desc <<~DESC
+    Run the regression tests
+
+    These tests must pass before a commit will be allowed in the main branch on GitHub
+  DESC
+  task :regress do
+    Rake::Task["test:smoke"].invoke
+
+    ENV["MANUAL_NAME"] = "isa"
+    ENV["VERSIONS"] = "all"
+    Rake::Task["gen:html_manual"].invoke
+
+    ENV["EXT"] = "B"
+    ENV["VERSION"] = "latest"
+    Rake::Task["gen:ext_pdf"].invoke
+
+    Rake::Task["gen:html"].invoke("generic_rv64")
+
+    Rake::Task["#{$root}/gen/certificate_doc/pdf/MockCertificateModel.pdf"].invoke
+    Rake::Task["#{$root}/gen/profile_doc/pdf/MockProfileRelease.pdf"].invoke
+
+    puts
+    puts "Regression test PASSED"
+  end
+
+  desc <<~DESC
+    Run the nightly regression tests
+
+    Generally, this tries to build all artifacts
+  DESC
+  task :nightly do
+    Rake::Task["regress"].invoke
+    Rake::Task["portfolios"].invoke
+    puts
+    puts "Nightly regression test PASSED"
+  end
 end
 
 desc <<~DESC
@@ -345,103 +367,17 @@
   puts "#{name}"
   puts "================================================================================================="
   puts ""
-=======
-namespace :test do
-  desc <<~DESC
-    Run smoke tests
-
-    These are basic but fast-running tests to check the database and tools
-  DESC
-  task :smoke do
-    Rake::Task["test:idl_compiler"].invoke
-    Rake::Task["test:lib"].invoke
-    Rake::Task["test:schema"].invoke
-    Rake::Task["test:idl"].invoke
-  end
-
-  desc <<~DESC
-    Run the regression tests
-
-    These tests must pass before a commit will be allowed in the main branch on GitHub
-  DESC
-  task :regress do
-    Rake::Task["test:smoke"].invoke
-
-    ENV["MANUAL_NAME"] = "isa"
-    ENV["VERSIONS"] = "all"
-    Rake::Task["gen:html_manual"].invoke
-
-    ENV["EXT"] = "B"
-    ENV["VERSION"] = "latest"
-    Rake::Task["gen:ext_pdf"].invoke
-
-    Rake::Task["gen:html"].invoke("generic_rv64")
-
-    Rake::Task["#{$root}/gen/certificate_doc/pdf/MockCertificateModel.pdf"].invoke
-    Rake::Task["#{$root}/gen/profile_doc/pdf/MockProfileRelease.pdf"].invoke
-
-    puts
-    puts "Regression test PASSED"
-  end
-
-  desc <<~DESC
-    Run the nightly regression tests
-
-    Generally, this tries to build all artifacts
-  DESC
-  task :nightly do
-    Rake::Task["regress"].invoke
-
-    Rake::Task["#{$root}/gen/certificate_doc/pdf/MC100.pdf"].invoke
-    Rake::Task["#{$root}/gen/profile_doc/pdf/RVA20.pdf"].invoke
-    Rake::Task["#{$root}/gen/profile_doc/pdf/RVA22.pdf"].invoke
-    Rake::Task["#{$root}/gen/profile_doc/pdf/RVI20.pdf"].invoke
-
-    puts
-    puts "Nightly regression test PASSED"
-  end
-end
-
-namespace :gen do
-  desc <<~DESC
-    Generate all certificates and profile PDFs.
-  DESC
-  task :cert_profile_pdfs do
-    puts "==================================="
-    puts "cert_profile_pdfs: Generating MC100"
-    puts "                   1st target"
-    puts "==================================="
-    Rake::Task["#{$root}/gen/certificate_doc/pdf/MC100.pdf"].invoke
-
-    puts "=================================================="
-    puts "cert_profile_pdfs: Generating MockCertificateModel"
-    puts "                   2nd target"
-    puts "=================================================="
-    Rake::Task["#{$root}/gen/certificate_doc/pdf/MockCertificateModel.pdf"].invoke
-
-    puts "==================================="
-    puts "cert_profile_pdfs: Generating RVA20"
-    puts "                   3rd target"
-    puts "==================================="
-    Rake::Task["#{$root}/gen/profile_doc/pdf/RVA20.pdf"].invoke
-
-    puts "==================================="
-    puts "cert_profile_pdfs: Generating RVA22"
-    puts "                   4th target"
-    puts "==================================="
-    Rake::Task["#{$root}/gen/profile_doc/pdf/RVA22.pdf"].invoke
-
-    puts "==================================="
-    puts "cert_profile_pdfs: Generating RVI20"
-    puts "                   5th target"
-    puts "==================================="
-    Rake::Task["#{$root}/gen/profile_doc/pdf/RVI20.pdf"].invoke
-
-    puts "==================================="
-    puts "cert_profile_pdfs: Generating MockProfileRelease"
-    puts "                   6th target"
-    puts "==================================="
-    Rake::Task["#{$root}/gen/profile_doc/pdf/MockProfileRelease.pdf"].invoke
-  end
->>>>>>> bc5ec90a
-end+end
+
+# Shortcut targets for building profiles and certificates.
+task "MockCertificateModel": "#{$root}/gen/certificate_doc/pdf/MockCertificateModel.pdf"
+task "MC100-32": "#{$root}/gen/certificate_doc/pdf/MC100-32.pdf"
+task "MC100-64": "#{$root}/gen/certificate_doc/pdf/MC100-64.pdf"
+task "MC200-32": "#{$root}/gen/certificate_doc/pdf/MC200-32.pdf"
+task "MC200-64": "#{$root}/gen/certificate_doc/pdf/MC200-64.pdf"
+task "MC300-32": "#{$root}/gen/certificate_doc/pdf/MC300-32.pdf"
+task "MC300-64": "#{$root}/gen/certificate_doc/pdf/MC300-64.pdf"
+task "MockProfileRelease": "#{$root}/gen/profile_doc/pdf/MockProfileRelease.pdf"
+task "RVI20": "#{$root}/gen/profile_doc/pdf/RVI20.pdf"
+task "RVA20": "#{$root}/gen/profile_doc/pdf/RVA20.pdf"
+task "RVA22": "#{$root}/gen/profile_doc/pdf/RVA22.pdf"